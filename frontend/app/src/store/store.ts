--- conflicted
+++ resolved
@@ -174,7 +174,6 @@
     version.value = defaultVersion();
     connectionFailure.value = false;
     status.value = {};
-    dataDirectory.value = '';
   };
 
   return {
@@ -217,144 +216,6 @@
   } as Version);
 
 const store: StoreOptions<RotkehlchenState> = {
-<<<<<<< HEAD
-=======
-  state: defaultState(),
-  mutations: {
-    setMessage: (state: RotkehlchenState, message: Message) => {
-      state.message = message;
-    },
-    resetMessage: (state: RotkehlchenState) => {
-      state.message = emptyMessage();
-    },
-    versions: (state: RotkehlchenState, version: BackendVersion) => {
-      state.version = {
-        version: version.ourVersion || '',
-        latestVersion: version.latestVersion || '',
-        downloadUrl: version.downloadUrl || ''
-      };
-    },
-    dataDirectory(state: RotkehlchenState, directory: string) {
-      state.dataDirectory = directory;
-    },
-    setConnected: (state: RotkehlchenState, connected: boolean) => {
-      state.connected = connected;
-    },
-    setStatus: (state: RotkehlchenState, status: StatusPayload) => {
-      state.status = { ...state.status, [status.section]: status.status };
-    },
-    connectionFailure: (
-      state: RotkehlchenState,
-      connectionFailure: boolean
-    ) => {
-      state.connectionFailure = connectionFailure;
-    },
-    newUser: (state: RotkehlchenState, newUser: boolean) => {
-      state.newUser = newUser;
-    },
-    reset: (state: RotkehlchenState) => {
-      Object.assign(state, defaultState(), {
-        version: state.version,
-        connected: state.connected,
-        dataDirectory: state.dataDirectory
-      });
-    }
-  },
-  actions: {
-    async version({ commit }): Promise<void> {
-      const { version, dataDirectory } = await api.info();
-      if (version) {
-        commit('versions', version);
-        commit('dataDirectory', dataDirectory);
-      }
-    },
-    async connect({ commit, dispatch }, payload: string | null): Promise<void> {
-      let count = 0;
-      if (intervalId) {
-        clearInterval(intervalId);
-      }
-
-      function updateApi(payload?: Nullable<string>) {
-        const interopServerUrl = window.interop?.serverUrl();
-        let backend = process.env.VUE_APP_BACKEND_URL!;
-        if (payload) {
-          backend = payload;
-        } else if (interopServerUrl) {
-          backend = interopServerUrl;
-        }
-        api.setup(backend);
-      }
-
-      const attemptConnect = async function () {
-        try {
-          updateApi(payload);
-
-          const connected = await api.ping();
-          if (connected) {
-            const accounts = await api.users();
-            if (accounts.length === 0) {
-              commit('newUser', true);
-            }
-            clearInterval(intervalId);
-            commit('setConnected', connected);
-            await dispatch('version');
-          }
-          // eslint-disable-next-line no-empty
-        } catch (e: any) {
-        } finally {
-          count++;
-          if (count > 20) {
-            clearInterval(intervalId);
-            commit('connectionFailure', true);
-          }
-        }
-      };
-      intervalId = setInterval(attemptConnect, 2000);
-      commit('connectionFailure', false);
-    },
-    async resetDefiStatus({ commit }): Promise<void> {
-      const status = Status.NONE;
-      defiSections.forEach(section => {
-        commit('setStatus', {
-          status,
-          section
-        });
-      });
-    },
-    async setMessage({ commit }, message: Message) {
-      commit('setMessage', message);
-    }
-  },
-  getters: {
-    updateNeeded: (state: RotkehlchenState) => {
-      const { version, downloadUrl } = state.version;
-      return version.indexOf('dev') >= 0 ? false : !!downloadUrl;
-    },
-    version: (state: RotkehlchenState) => {
-      const { version } = state.version;
-      const indexOfDev = version.indexOf('dev');
-      return indexOfDev > 0 ? version.substring(0, indexOfDev + 3) : version;
-    },
-    message: (state: RotkehlchenState) => {
-      return state.message.title.length > 0;
-    },
-    status:
-      (state: RotkehlchenState) =>
-      (section: Section): Status => {
-        return state.status[section] ?? Status.NONE;
-      },
-    detailsLoading: (state: RotkehlchenState) => {
-      return (
-        isLoading(state.status[Section.BLOCKCHAIN_ETH]) ||
-        isLoading(state.status[Section.BLOCKCHAIN_BTC]) ||
-        isLoading(state.status[Section.BLOCKCHAIN_KSM]) ||
-        isLoading(state.status[Section.BLOCKCHAIN_AVAX]) ||
-        isLoading(state.status[Section.EXCHANGES]) ||
-        isLoading(state.status[Section.MANUAL_BALANCES])
-      );
-    }
-  },
->>>>>>> ae17d381
   modules: {
     balances,
     defi,
