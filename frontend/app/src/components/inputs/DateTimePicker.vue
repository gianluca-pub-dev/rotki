<script setup lang="ts">
import dayjs from 'dayjs';
import { type ComputedRef, type Ref, useListeners } from 'vue';
import IMask, {
  type AnyMaskedOptions,
  type InputMask,
  MaskedRange
} from 'imask';
import useVuelidate from '@vuelidate/core';
import { helpers, required } from '@vuelidate/validators';
import { timezones } from '@/data/timezones';
import { DateFormat } from '@/types/date-format';
import { toMessages } from '@/utils/validation';

const props = withDefaults(
  defineProps<{
    label?: string;
    hint?: string;
    persistentHint?: boolean;
    value?: string;
    limitNow?: boolean;
    allowEmpty?: boolean;
    milliseconds?: boolean;
    outlined?: boolean;
    disabled?: boolean;
    errorMessages?: string[];
    hideDetails?: boolean;
  }>(),
  {
    label: '',
    hint: '',
    persistentHint: false,
    value: '',
    limitNow: false,
    allowEmpty: false,
    milliseconds: false,
    outlined: false,
    disabled: false,
    errorMessages: () => [],
    hideDetails: false
  }
);

const emit = defineEmits<{ (e: 'input', value: string): void }>();

const { value, allowEmpty, limitNow, errorMessages, milliseconds } =
  toRefs(props);

const { t } = useI18n();

const { dateInputFormat } = storeToRefs(useFrontendSettingsStore());

const dateOnlyFormat: ComputedRef<string> = computed(() =>
  getDateInputISOFormat(get(dateInputFormat))
);

const dateTimeFormat: ComputedRef<string> = computed(
  () => `${get(dateOnlyFormat)} HH:mm`
);

const dateTimeFormatWithSecond: ComputedRef<string> = computed(
  () => `${get(dateTimeFormat)}:ss`
);

const dateTimeFormatWithMilliseconds: ComputedRef<string> = computed(
  () => `${get(dateTimeFormatWithSecond)}.SSS`
);

const currentValue: Ref<string> = ref('');
const selectedTimezone: Ref<string> = ref('');
const inputField = ref();

const isValidFormat = (date: string): boolean =>
  isValidDate(date, get(dateOnlyFormat)) ||
  isValidDate(date, get(dateTimeFormat)) ||
  isValidDate(date, get(dateTimeFormatWithSecond)) ||
  (get(milliseconds) && isValidDate(date, get(dateTimeFormatWithMilliseconds)));

const isDateOnLimit = (date: string): boolean => {
  if (!get(limitNow)) {
    return true;
  }

  const now = dayjs();
  let format: string = get(dateOnlyFormat);
  if (date.includes(' ')) {
    format += ' HH:mm';
    if (date.charAt(date.length - 6) === ':') {
      format += ':ss';
    }
  }

  const timezone = get(selectedTimezone);

  const dateStringToDate = dayjs.tz(date, format, timezone).tz(guessTimezone());

  return !dateStringToDate.isAfter(now);
};

const isValid = (date: string): boolean =>
  isValidFormat(date) && isDateOnLimit(date);

const dateFormatErrorMessage: ComputedRef<string> = computed(() => {
  const dateFormat = get(dateOnlyFormat);
  return get(milliseconds)
    ? t('date_time_picker.milliseconds_format', {
        dateFormat
      })
    : t('date_time_picker.default_format', {
        dateFormat
      });
});

const rules = {
  date: {
    isValidFormat: helpers.withMessage(
      () => get(dateFormatErrorMessage),
      (v: string): boolean => {
        if (get(allowEmpty) && !v) {
          return true;
        }
        return isValidFormat(v);
      }
    ),
    isOnLimit: helpers.withMessage(
      t('date_time_picker.limit_now'),
      (v: string): boolean => isDateOnLimit(v)
    )
  },
  timezone: {
    required: helpers.withMessage(
      t('date_time_picker.timezone_field.non_empty'),
      required
    )
  }
};

const v$ = useVuelidate(
  rules,
  {
    date: currentValue,
    timezone: selectedTimezone
  },
  {
    $autoDirty: true,
    $stopPropagation: true,
    $externalResults: computed(() => ({ date: get(errorMessages) }))
  }
);

const onValueChange = (value: string) => {
  const imaskVal = get(imask)!;

  if (!value) {
    imaskVal.value = '';
  }
  const millisecondsVal = get(milliseconds);
  const changedDateTimezone = convertDateByTimezone(
    value,
    DateFormat.DateMonthYearHourMinuteSecond,
<<<<<<< HEAD
    dayjs.tz.guess(),
    get(selectedTimezone),
    millisecondsVal
=======
    guessTimezone(),
    get(selectedTimezone)
>>>>>>> beaed993
  );

  const newValue = changeDateFormat(
    changedDateTimezone,
    DateFormat.DateMonthYearHourMinuteSecond,
    get(dateInputFormat),
    millisecondsVal
  );

  if (imaskVal) {
    imaskVal.value = newValue;
    set(currentValue, newValue);
  }
};

watch(value, onValueChange);
watch(selectedTimezone, () => onValueChange(get(value)));

const imask: Ref<InputMask<any> | null> = ref(null);

const input = (dateTime: string) => {
  emit('input', dateTime);
};

const emitIfValid = (value: string) => {
  if (isValid(value)) {
    const changedDateTimezone = convertDateByTimezone(
      value,
      get(dateInputFormat),
      get(selectedTimezone),
<<<<<<< HEAD
      dayjs.tz.guess(),
      get(milliseconds)
=======
      guessTimezone()
>>>>>>> beaed993
    );

    const formattedValue = changeDateFormat(
      changedDateTimezone,
      get(dateInputFormat),
      DateFormat.DateMonthYearHourMinuteSecond,
      get(milliseconds)
    );

    input(formattedValue);
  }
};

const setNow = () => {
  const now = dayjs().tz(get(selectedTimezone));
  const format = get(milliseconds)
    ? get(dateTimeFormatWithMilliseconds)
    : get(dateTimeFormatWithSecond);
  const nowInString = now.format(format);
  set(currentValue, nowInString);
  emitIfValid(nowInString);
};

const css = useCssModule();

const initImask = () => {
  const inputWrapper = get(inputField)!;
  const input = inputWrapper.$el.querySelector('input') as HTMLInputElement;

  const createBlock = (from: number, to: number) => ({
    mask: MaskedRange,
    from,
    to
  });

  const dateBlocks = {
    YYYY: createBlock(1970, 9999),
    MM: createBlock(1, 12),
    DD: createBlock(1, 31)
  };

  const hourAndMinuteBlocks = {
    HH: createBlock(0, 23),
    mm: createBlock(0, 59)
  };

  const secondBlocks = {
    ss: createBlock(0, 59)
  };

  const millisecondsBlocks = {
    SSS: createBlock(0, 999)
  };

  // Find every character '/', ':', ' ', and adds '`' character after it.
  // It is used to prevent the character to shift back.
  const convertPattern = (pattern: string) =>
    pattern.replace(new RegExp(/[\s/:]/, 'g'), match => `${match}\``);

  const mask: AnyMaskedOptions[] = [
    {
      mask: convertPattern(get(dateOnlyFormat)),
      blocks: {
        ...dateBlocks
      },
      lazy: false,
      overwrite: true
    },
    {
      mask: convertPattern(get(dateTimeFormat)),
      blocks: {
        ...dateBlocks,
        ...hourAndMinuteBlocks
      },
      lazy: false,
      overwrite: true
    },
    {
      mask: convertPattern(get(dateTimeFormatWithSecond)),
      blocks: {
        ...dateBlocks,
        ...hourAndMinuteBlocks,
        ...secondBlocks
      },
      lazy: false,
      overwrite: true
    },
    ...(get(milliseconds)
      ? [
          {
            mask: convertPattern(get(dateTimeFormatWithMilliseconds)),
            blocks: {
              ...dateBlocks,
              ...hourAndMinuteBlocks,
              ...secondBlocks,
              ...millisecondsBlocks
            },
            lazy: false,
            overwrite: true
          }
        ]
      : [])
  ];

  const newImask = IMask(input, {
    mask
  });

  set(imask, newImask);
};

onMounted(() => {
  set(selectedTimezone, guessTimezone());
  initImask();
});

watch(
  () => get(imask)?.value,
  (value, prev) => {
    const unmasked = get(imask)?.unmaskedValue;
    set(currentValue, value);
    if (prev === undefined) {
      // Reset validation when imask just created
      get(v$).$reset();
    }
    if (value && unmasked) {
      emitIfValid(value);
    }
  }
);

const focus = () => {
  const inputWrapper = get(inputField)!;
  const input = inputWrapper.$el.querySelector('input') as HTMLInputElement;

  nextTick(() => {
    const formattedValue = get(imask)!.value;
    input.value = formattedValue;
    set(currentValue, formattedValue);
  });
};

const listeners = useListeners();

const filteredListeners = (listeners: any) => ({
  ...listeners,
  input: () => {}
});
</script>

<template>
  <VTextField
    ref="inputField"
    :value="currentValue"
    :label="label"
    :hint="hint"
    :disabled="disabled"
    :hide-details="hideDetails"
    prepend-inner-icon="mdi-calendar"
    :persistent-hint="persistentHint"
    :outlined="outlined"
    :error-messages="toMessages(v$.date)"
    @focus="focus()"
    v-on="filteredListeners(listeners)"
  >
    <template #append>
      <VMenu
        :close-on-content-click="false"
        transition="scale-transition"
        :nudge-bottom="56"
        left
        max-width="580px"
        class="date-time-picker"
      >
        <template #activator="{ on }">
          <RuiButton
            variant="text"
            type="button"
            icon
            size="sm"
            class="-mt-2 !p-1.5"
            v-on="on"
          >
            <RuiIcon name="earth-line" />
          </RuiButton>
        </template>

        <div :class="css.menu">
          <VAutocomplete
            v-model="selectedTimezone"
            label="Select timezone"
            class="pa-4 pb-0"
            outlined
            persistent-hint
            menu-pros="auto"
            :error-messages="toMessages(v$.timezone)"
            :items="timezones"
          />
        </div>
      </VMenu>
      <RuiButton
        data-cy="date-time-picker__set-now-button"
        variant="text"
        type="button"
        icon
        size="sm"
        class="-mt-2 !p-1.5"
        @click="setNow()"
      >
        <RuiIcon name="time-line" />
      </RuiButton>
    </template>
  </VTextField>
</template>

<style module lang="scss">
.menu {
  z-index: 999;
  display: flex;
  flex-direction: column;

  > * {
    display: flex;
    flex-direction: row;
    justify-content: space-between;
  }

  :global {
    .v-picker {
      &__title {
        height: 102px;
      }
    }
  }

  &:first-child {
    :global {
      .v-picker {
        border-top-right-radius: 0 !important;
        border-bottom-right-radius: 0 !important;
      }
    }
  }

  &:last-child {
    :global {
      .v-picker {
        border-top-left-radius: 0 !important;
        border-bottom-left-radius: 0 !important;
      }
    }
  }
}
</style><|MERGE_RESOLUTION|>--- conflicted
+++ resolved
@@ -158,14 +158,9 @@
   const changedDateTimezone = convertDateByTimezone(
     value,
     DateFormat.DateMonthYearHourMinuteSecond,
-<<<<<<< HEAD
-    dayjs.tz.guess(),
+    guessTimezone(),
     get(selectedTimezone),
     millisecondsVal
-=======
-    guessTimezone(),
-    get(selectedTimezone)
->>>>>>> beaed993
   );
 
   const newValue = changeDateFormat(
@@ -196,12 +191,8 @@
       value,
       get(dateInputFormat),
       get(selectedTimezone),
-<<<<<<< HEAD
-      dayjs.tz.guess(),
+      guessTimezone(),
       get(milliseconds)
-=======
-      guessTimezone()
->>>>>>> beaed993
     );
 
     const formattedValue = changeDateFormat(
