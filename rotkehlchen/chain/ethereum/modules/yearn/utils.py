import logging
from json import JSONDecodeError
<<<<<<< HEAD
from typing import TYPE_CHECKING, Optional
=======
from typing import TYPE_CHECKING, Any, Optional
>>>>>>> 00231e94

import requests

from rotkehlchen.assets.asset import UnderlyingToken
from rotkehlchen.assets.utils import TokenSeenAt, get_or_create_evm_token
from rotkehlchen.chain.evm.types import string_to_evm_address
from rotkehlchen.constants import ONE
from rotkehlchen.db.settings import CachedSettings
from rotkehlchen.errors.misc import RemoteError
from rotkehlchen.errors.serialization import DeserializationError
from rotkehlchen.externalapis.utils import read_integer
from rotkehlchen.globaldb.cache import (
    globaldb_get_unique_cache_value,
    globaldb_set_unique_cache_value,
)
from rotkehlchen.globaldb.handler import GlobalDBHandler
from rotkehlchen.logging import RotkehlchenLogsAdapter
from rotkehlchen.types import (
    YEARN_VAULTS_V1_PROTOCOL,
    YEARN_VAULTS_V2_PROTOCOL,
    CacheType,
    ChainID,
    EvmTokenKind,
    Timestamp,
)

if TYPE_CHECKING:
    from rotkehlchen.chain.ethereum.node_inquirer import EthereumInquirer
    from rotkehlchen.db.dbhandler import DBHandler

YEARN_OLD_API = 'https://api.yearn.finance/v1/chains/1/vaults/all'


logger = logging.getLogger(__name__)
log = RotkehlchenLogsAdapter(logger)


def _maybe_reset_yearn_cache_timestamp(data: Optional[dict[str, Any]]) -> bool:
    """Get the number of vaults processed in the last execution of this function.
    If it was the same number of vaults this response has then we don't need to take
    action since vaults are not removed from their API response.

    If data is None we force saving a new timestamp as it means an error happened

    It returns if we should stop updating (True) or not (False)
    """
    with GlobalDBHandler().conn.read_ctx() as cursor:
        yearn_api_cache: Optional[str] = globaldb_get_unique_cache_value(
            cursor=cursor,
            key_parts=(CacheType.YEARN_VAULTS,),
        )
<<<<<<< HEAD
    if yearn_api_cache is not None and int(yearn_api_cache) == len(data):
=======
    if data is None or (len(yearn_api_cache) == 1 and int(yearn_api_cache[0]) == len(data)):
>>>>>>> 00231e94
        logging.debug(
            f'Previous query of yearn vaults returned {yearn_api_cache} vaults and last API '
            f'response had the same amount of vaults. Not processing the API response since '
            f'it is identical to what we have.',
        )
        with GlobalDBHandler().conn.write_ctx() as write_cursor:
<<<<<<< HEAD
            # update the timestamp of the last time this vaults were queried
            globaldb_set_unique_cache_value(
=======
            # update the timestamp of the last time these vaults were queried
            globaldb_set_general_cache_values(
>>>>>>> 00231e94
                write_cursor=write_cursor,
                key_parts=(CacheType.YEARN_VAULTS,),
                value=yearn_api_cache,
            )
        return True  # we should stop here

    return False  # will continue


def query_yearn_vaults(db: 'DBHandler', ethereum_inquirer: 'EthereumInquirer') -> None:
    """Query yearn API and ensure that all the tokens exist locally. If they exist but the protocol
    is not the correct one, then the asset will be edited.

    May raise:
    - RemoteError
    """
    msg, data = None, None
    try:
        response = requests.get(YEARN_OLD_API, timeout=CachedSettings().get_timeout_tuple())
        data = response.json()
    except requests.exceptions.RequestException as e:
        msg = f'Failed to obtain yearn vault information. {e!s}'
    except (DeserializationError, JSONDecodeError) as e:
        msg = f"Failed to deserialize data from yearn's old api. {e!s}"
    else:
        if not isinstance(data, list):
            msg = f'Unexpected format from yearn vaults reponse. Expected a list, got {data}'

    should_stop = _maybe_reset_yearn_cache_timestamp(data=data)
    if should_stop:
        if msg is not None:  # we raise a remote error but thanks to timestamp reset won't get in here again  # noqa: E501
            raise RemoteError(msg)

        return  # stop

    assert data is not None, 'data exists. Checked by _maybe_reset_yearn_cache_timestamp'
    for vault in data:
        if 'type' not in vault:
            log.error(f'Could not identify the yearn vault type for {vault}. Skipping...')
            continue

        if vault['type'] == 'v1':
            vault_type = YEARN_VAULTS_V1_PROTOCOL
        elif vault['type'] == 'v2':
            vault_type = YEARN_VAULTS_V2_PROTOCOL
        else:
            log.error(f'Found yearn token with unknown version {vault}. Skipping...')
            continue

        try:
            block_data = ethereum_inquirer.get_block_by_number(vault['inception'])
            block_timestamp = Timestamp(read_integer(block_data, 'timestamp', 'yearn vault query'))
        except (KeyError, DeserializationError) as e:
            log.error(
                f'Failed to store token information for yearn {vault_type} vault due to '
                f'missing key {e!s}. Vault: {vault}. Skipping...',
            )
            continue

        try:
            underlying_token = get_or_create_evm_token(
                userdb=db,
                evm_address=string_to_evm_address(vault['token']['address']),
                chain_id=ChainID.ETHEREUM,
                decimals=vault['token']['decimals'],
                name=vault['token']['name'],
                symbol=vault['token']['symbol'],
                seen=TokenSeenAt(description=f'Querying {vault_type} balances'),
            )
            vault_token = get_or_create_evm_token(
                userdb=db,
                evm_address=string_to_evm_address(vault['address']),
                chain_id=ChainID.ETHEREUM,
                protocol=vault_type,
                decimals=vault['decimals'],
                name=vault['name'],
                symbol=vault['symbol'],
                underlying_tokens=[UnderlyingToken(
                    address=underlying_token.evm_address,
                    token_kind=EvmTokenKind.ERC20,
                    weight=ONE,
                )],
                started=block_timestamp,
                seen=TokenSeenAt(description=f'Querying {vault_type} balances'),
            )
        except KeyError as e:
            log.error(
                f'Failed to store token information for yearn {vault_type} vault due to '
                f'missing key {e!s}. Vault: {vault}. Skipping...',
            )
            continue

        # if it existed but the protocol is not correct edit it. Can happen if it was auto added
        # before this logic existed or executed.
        if vault_token.protocol != vault_type:
            log.debug(f'Editing yearn asset {vault_token}')
            # we have to use setattr since vault_token is frozen
            object.__setattr__(vault_token, 'protocol', vault_type)
            GlobalDBHandler().edit_evm_token(vault_token)

    # Store in the globaldb cache the number of vaults processed from this call to the API
    with GlobalDBHandler().conn.write_ctx() as write_cursor:
        # overwrites the old value cached and store in the cache the amount of vaults
        # processed in this response.

        globaldb_set_unique_cache_value(
            write_cursor=write_cursor,
            key_parts=(CacheType.YEARN_VAULTS,),
            value=str(len(data)),
        )<|MERGE_RESOLUTION|>--- conflicted
+++ resolved
@@ -1,10 +1,6 @@
 import logging
 from json import JSONDecodeError
-<<<<<<< HEAD
-from typing import TYPE_CHECKING, Optional
-=======
 from typing import TYPE_CHECKING, Any, Optional
->>>>>>> 00231e94
 
 import requests
 
@@ -56,27 +52,18 @@
             cursor=cursor,
             key_parts=(CacheType.YEARN_VAULTS,),
         )
-<<<<<<< HEAD
-    if yearn_api_cache is not None and int(yearn_api_cache) == len(data):
-=======
-    if data is None or (len(yearn_api_cache) == 1 and int(yearn_api_cache[0]) == len(data)):
->>>>>>> 00231e94
+    if data is None or (yearn_api_cache is not None and int(yearn_api_cache) == len(data)):
         logging.debug(
             f'Previous query of yearn vaults returned {yearn_api_cache} vaults and last API '
             f'response had the same amount of vaults. Not processing the API response since '
             f'it is identical to what we have.',
         )
         with GlobalDBHandler().conn.write_ctx() as write_cursor:
-<<<<<<< HEAD
-            # update the timestamp of the last time this vaults were queried
+            # update the timestamp of the last time these vaults were queried
             globaldb_set_unique_cache_value(
-=======
-            # update the timestamp of the last time these vaults were queried
-            globaldb_set_general_cache_values(
->>>>>>> 00231e94
                 write_cursor=write_cursor,
                 key_parts=(CacheType.YEARN_VAULTS,),
-                value=yearn_api_cache,
+                value=yearn_api_cache if yearn_api_cache else '0',
             )
         return True  # we should stop here
 
