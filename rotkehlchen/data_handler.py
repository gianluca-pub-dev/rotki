--- conflicted
+++ resolved
@@ -176,13 +176,8 @@
 
         for x in users_dir.iterdir():
             try:
-<<<<<<< HEAD
                 if x.is_dir() and (x / USERDB_NAME).exists():
-                    users[x.stem] = 'loggedin' if x.stem == self.username else 'loggedout'
-=======
-                if x.is_dir() and (x / 'rotkehlchen.db').exists():
                     users[x.name] = 'loggedin' if x.name == self.username else 'loggedout'
->>>>>>> ebcf751d
             except PermissionError:
                 # ignore directories that can't be accessed
                 continue
