--- conflicted
+++ resolved
@@ -5,8 +5,8 @@
     WORLD_TO_BITFINEX,
     WORLD_TO_BITSTAMP,
     WORLD_TO_BITTREX,
+    WORLD_TO_COINBASE,
     WORLD_TO_COINBASE_PRO,
-    WORLD_TO_COINBASE,
     WORLD_TO_FTX,
     WORLD_TO_GEMINI,
     WORLD_TO_ICONOMI,
@@ -700,13 +700,10 @@
 ICONOMI_TO_WORLD = {v: k for k, v in WORLD_TO_ICONOMI.items()}
 COINBASE_PRO_TO_WORLD = {v: k for k, v in WORLD_TO_COINBASE_PRO.items()}
 COINBASE_TO_WORLD = {v: k for k, v in WORLD_TO_COINBASE.items()}
-<<<<<<< HEAD
 UPHOLD_TO_WORLD = {v: k for k, v in WORLD_TO_UPHOLD.items()}
 BITSTAMP_TO_WORLD = {v: k for k, v in WORLD_TO_BITSTAMP.items()}
 GEMINI_TO_WORLD = {v: k for k, v in WORLD_TO_GEMINI.items()}
-=======
 NEXO_TO_WORLD = {v: k for k, v in WORLD_TO_NEXO.items()}
->>>>>>> 6d25bb12
 
 RENAMED_BINANCE_ASSETS = {
     # The old BCC in binance forked into BCHABC and BCHSV
@@ -930,7 +927,6 @@
         raise UnsupportedAsset(symbol)
 
     name = GEMINI_TO_WORLD.get(symbol, symbol)
-
     return symbol_to_asset_or_token(name)
 
 
@@ -949,26 +945,27 @@
     return symbol_to_asset_or_token(name)
 
 
-<<<<<<< HEAD
 def asset_from_uphold(symbol: str) -> Asset:
-=======
-def asset_from_nexo(nexo_name: str) -> Asset:
->>>>>>> 6d25bb12
-    """May raise:
-    - DeserializationError
-    - UnsupportedAsset
-    - UnknownAsset
-    """
-<<<<<<< HEAD
+    """May raise:
+    - DeserializationError
+    - UnsupportedAsset
+    - UnknownAsset
+    """
     if not isinstance(symbol, str):
         raise DeserializationError(f'Got non-string type {type(symbol)} for uphold asset')
 
     name = UPHOLD_TO_WORLD.get(symbol, symbol)
     return symbol_to_asset_or_token(name)
-=======
+
+
+def asset_from_nexo(nexo_name: str) -> Asset:
+    """May raise:
+    - DeserializationError
+    - UnsupportedAsset
+    - UnknownAsset
+    """
     if not isinstance(nexo_name, str):
         raise DeserializationError(f'Got non-string type {type(nexo_name)} for nexo asset')
 
     our_name = NEXO_TO_WORLD.get(nexo_name, nexo_name)
-    return symbol_to_asset_or_token(our_name)
->>>>>>> 6d25bb12
+    return symbol_to_asset_or_token(our_name)