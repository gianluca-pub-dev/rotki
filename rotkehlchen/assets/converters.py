from collections.abc import Callable

from rotkehlchen.assets.asset import Asset, AssetWithOracles
from rotkehlchen.assets.utils import symbol_to_asset_or_token
from rotkehlchen.constants.assets import A_DAI, A_SAI
from rotkehlchen.constants.resolver import strethaddress_to_identifier
from rotkehlchen.errors.serialization import DeserializationError
from rotkehlchen.globaldb.handler import GlobalDBHandler
from rotkehlchen.types import Location, Timestamp
from rotkehlchen.utils.misc import ts_now

COINBASE_DAI_UPGRADE_END_TS = 1575244800  # December 2
<<<<<<< HEAD
=======
UNSUPPORTED_POLONIEX_ASSETS = {
    'ACH1',  # neither in coingecko nor cryptocompare
    # This was a super shortlived coin.
    # Only info is here: https://bitcointalk.org/index.php?topic=632818.0
    # No price info in cryptocompare or paprika. So we don't support it.
    'AXIS',
    'APH',
    # This was yet another shortlived coin whose announcement is here:
    # https://bitcointalk.org/index.php?topic=843495 and coinmarketcap:
    # https://coinmarketcap.com/currencies/snowballs/.
    # No price info in cryptocompare or paprika. So we don't support it.
    'BALLS',
    # There are two coins with the name BankCoin, neither of which seems to
    # be this. This market seems to have beend added in May 2014
    # https://twitter.com/poloniex/status/468070096913432576
    # but both other bank coins are in 2017 and 2018 respectively
    # https://coinmarketcap.com/currencies/bankcoin/
    # https://coinmarketcap.com/currencies/bank-coin/
    # So this is an unknown coin
    'BANK',
    # BitBlock seems to be this: https://coinmarketcap.com/currencies/bitblock/
    # and seems to have lived for less than a month. It does not seem to be the
    # same as BBK, the BitBlocks project (https://www.cryptocompare.com/coins/bbk/overview)
    # No price info in cryptocompare or paprika. So we don't support it.
    'BBL',
    # Black Dragon Coin. Seems like a very short lived scam from Russia.
    # Only info that I found is here: https://bitcointalk.org/index.php?topic=597006.0
    # No price info in cryptocompare or paprika. So we don't support it.
    'BDC',
    # Badgercoin. A very shortlived coin. Only info found is here:
    # https://coinmarketcap.com/currencies/badgercoin/
    # Same symbol is used for an active coin called "Bitdegreee"
    # https://coinmarketcap.com/currencies/bitdegree/
    # No price info in cryptocompare or paprika. So we don't support it.
    'BDG',
    # Bonuscoin. A shortlived coin. Only info found is here:
    # https://coinmarketcap.com/currencies/bonuscoin/
    # No price info in cryptocompare or paprika. So we don't support it.
    'BNS',
    # Bonescoin. A shortlived coin. Only info found is here:
    # https://coinmarketcap.com/currencies/bones/
    # No price info in cryptocompare or paprika. So we don't support it.
    'BONES',
    # Burnercoin. A shortlived coind Only info is here:
    # https://coinmarketcap.com/currencies/burnercoin/
    # No price info in cryptocompare or paprika. So we don't support it.
    'BURN',
    # Colbertcoin. Shortlived coin. Only info is here:
    # https://coinmarketcap.com/currencies/colbertcoin/
    # No price info in cryptocompare or paprika. So we don't support it.
    'CC',
    # Chancecoin.
    # https://coinmarketcap.com/currencies/chancecoin/
    'CHA',
    # C-note. No data found anywhere. Only this:
    # https://bitcointalk.org/index.php?topic=397916.0
    'CNOTE',
    # Coino. Shortlived coin with only data found here
    # https://coinmarketcap.com/currencies/coino/
    # A similar named token, coin(o) with symbol CNO has data
    # both in cmc and paprika, but CON doesn't so we don't support it
    'CON',
    # CORE (CORE) but cc and coingecko have cvault
    'CORE',
    # CorgiCoin. No data found except from here:
    # https://coinmarketcap.com/currencies/corgicoin/
    'CORG',
    # Neodice. No data found except from here:
    # https://coinmarketcap.com/currencies/neodice/
    # A lot more tokens with the DICE symbol exist so we don't support this
    'DICE',
    # Distrocoin. No data found except from here:
    # https://coinmarketcap.com/currencies/distrocoin/
    'DIS',
    # Bitshares DNS. No data found except from here:
    # https://coin.market/crypto/dns
    'DNS',
    # DvoraKoin. No data found except from here:
    # https://bitcointalk.org/index.php?topic=613854.0
    'DVK',
    # EBTcoin. No data found except from here:
    # https://coinmarketcap.com/currencies/ebtcoin/
    'EBT',
    # EmotiCoin. No data found except from here:
    # https://coinmarketcap.com/currencies/emoticoin/
    'EMO',
    # EntropyCoin. No data found except from here:
    # https://coinmarketcap.com/currencies/entropycoin/
    'ENC',
    # eToken. No data found except from here:
    # https://coinmarketcap.com/currencies/etoken/
    'eTOK',
    # ETHBNT. No data found outside of poloniex:
    # https://poloniex.com/exchange#btc_ethbnt
    'ETHBNT',
    # FoxCoin. No data found except from here:
    # https://coinmarketcap.com/currencies/foxcoin/
    'FOX',
    # FairQuark. No data found except from here:
    # https://coinmarketcap.com/currencies/fairquark/
    'FREE',
    'FRQ',
    # FVZCoin. No data found except from here:
    # https://coin.market/crypto/fvz
    'FVZ',
    # Frozen. No data found except from here:
    # https://coinmarketcap.com/currencies/frozen/
    'FZ',
    # Fuzon. No data found except from here:
    # https://coinmarketcap.com/currencies/fuzon/
    'FZN',
    # Global Denomination. No data found except from here:
    # https://coinmarketcap.com/currencies/global-denomination/
    'GDN',
    # Giarcoin. No data found except from here:
    # https://bitcointalk.org/index.php?topic=545529.0
    'GIAR',
    # Globe. No data found except from here:
    # https://coinmarketcap.com/currencies/globe/
    'GLB',
    # GenesisCoin. No data found except from here:
    # https://bitcointalk.org/index.php?topic=518258.0
    'GNS',
    # GoldEagles. No data found.
    'GOLD',
    # GroupCoin. No data found except from here:
    # https://coinmarketcap.com/currencies/groupcoin/
    'GPC',
    # Gridcoin X. Not sure what this is. Perhaps a fork of Gridcoin
    # https://coinmarketcap.com/currencies/gridcoin-classic/#charts
    # In any case only poloniex lists it for a bit so ignoring it
    'GRCX',
    # H2Ocoin. No data found except from here:
    # https://coinmarketcap.com/currencies/h2ocoin/
    'H2O',
    # Hirocoin. No data found except from here:
    # https://coinmarketcap.com/currencies/hirocoin/
    'HIRO',
    # Hotcoin. Super shortlived. No data found except from here:
    # https://coinmarketcap.com/currencies/hotcoin/
    # Note there are 2 more coins with this symbol.
    # https://coinmarketcap.com/currencies/hydro-protocol/
    # https://coinmarketcap.com/currencies/holo/
    'HOT',
    # CoinoIndex. No data found except from here:
    # https://coinmarketcap.com/currencies/coinoindex/
    'INDEX',
    # InformationCoin. No data found except from here:
    # https://coinmarketcap.com/currencies/informationcoin/
    'ITC',
    # jl777hodl. No data found except from here:
    # https://coinmarketcap.com/currencies/jl777hodl/
    'JLH',
    # Jackpotcoin. No data found except from here:
    # https://coinmarketcap.com/currencies/jackpotcoin/
    'JPC',
    # Juggalocoin. No data found except from here:
    # https://bitcointalk.org/index.php?topic=555896.0
    'JUG',
    # KTON - Darwinia commitment token. No data found
    'KTON',
    # Limecoin. No data found except from here:
    # https://coinmarketcap.com/currencies/limecoin/
    'LC',
    # LimecoinLite. No data found except from here:
    # https://coinmarketcap.com/currencies/limecoinlite/
    'LCL',
    # LogiCoin. No data found except from here:
    # https://coinmarketcap.com/currencies/logicoin/
    'LGC',
    # LeagueCoin. No data found except from here:
    # https://coinmarketcap.com/currencies/leaguecoin/
    'LOL',
    # LoveCoin. No data found except from here:
    # https://coinmarketcap.com/currencies/lovecoin/
    'LOVE',
    # Mastiffcoin. No data found except from here:
    # https://coinmarketcap.com/currencies/mastiffcoin/
    'MAST',
    # CryptoMETH. No data found except from here:
    # https://coinmarketcap.com/currencies/cryptometh/
    'METH',
    # Millenium coin. No data found except from here:
    # https://coinmarketcap.com/currencies/millenniumcoin/
    'MIL',
    # Moneta. No data found except from here:
    # https://coinmarketcap.com/currencies/moneta/
    # There are other moneta coins like this:
    # https://www.cryptocompare.com/coins/moneta/overview/BTC
    # but they don't seem to bethe same
    'MNTA',
    # Monocle. No data found except from here:
    # https://coinmarketcap.com/currencies/monocle/
    'MON',
    # MicroCoin. No data found except from here:
    # https://coinmarketcap.com/currencies/microcoin/
    'MRC',
    # Metiscoin. No data found except from here:
    # https://coinmarketcap.com/currencies/metiscoin/
    'MTS',
    # Muniti. No data found except from here:
    # https://coinmarketcap.com/currencies/muniti/
    'MUN',
    # N5coin. No data found except from here:
    # https://coinmarketcap.com/currencies/n5coin/
    'N5X',
    # NAS. No data found except from here:
    # https://coinmarketcap.com/currencies/nas/
    # Note: This is not the Nebulas NAS token
    'NAS',
    # Nanolite. No data found except from here:
    # https://www.reddit.com/r/CryptoCurrency/comments/26neqz/nanolite_a_new_x11_cryptocurrency_which_launched/
    'NL',
    # NobleNXT. No data found except from here:
    # https://coinmarketcap.com/currencies/noblenxt/
    'NOXT',
    # NTX. No data found except from here:
    # https://coinmarketcap.com/currencies/ntx/
    'NTX',
    # (PAND)a coin. No data found except here:
    # https://coinmarketcap.com/currencies/pandacoin-panda/
    # Note: This is not the PND Panda coin
    'OSK',  # Missing coingecko/cc information
    'PAND',
    # Pawncoin. No data found except from here:
    # https://coinmarketcap.com/currencies/pawncoin/
    'PAWN',
    # Parallaxcoin. No data found except from here:
    # https://coinmarketcap.com/currencies/parallaxcoin/
    # Note: This is not PLEX coin
    'PLX',
    # Premine. No data found except from here:
    # https://coinmarketcap.com/currencies/premine/
    'PMC',
    # Particle. No data found except from here:
    # https://coinmarketcap.com/currencies/particle/
    'PRT',
    # Bitshares PTS. No data found except from here:
    # https://coinmarketcap.com/currencies/bitshares-pts/
    'PTS',
    # ShibeCoin. No data found except from here:
    # https://coinmarketcap.com/currencies/shibecoin/
    'SHIBE',
    # ShopX. No data found except from here:
    # https://coinmarketcap.com/currencies/shopx/
    'SHOPX',
    # SocialCoin. No data found except from here:
    # https://coinmarketcap.com/currencies/socialcoin/
    # Note this is not The SOCC Social coin
    # https://coinmarketcap.com/currencies/socialcoin-socc/
    'SOC',
    # SourceCoin. No data found except from here:
    # https://bitcointalk.org/index.php?topic=688494.160
    'SRCC',
    # SurgeCoin. No data found except from here:
    # https://coinmarketcap.com/currencies/surgecoin/
    'SRG',
    # SummerCoin. No data found except from here:
    # https://coinmarketcap.com/currencies/summercoin/
    'SUM',
    # SunCoin. No data found except from here:
    # https://coinmarketcap.com/currencies/suncoin/
    'SUN',
    # TalkCoin. No data found except from here:
    # https://coinmarketcap.com/currencies/talkcoin/
    'TAC',
    # Twecoin. No data found except from here:
    # https://bitcointalk.org/index.php?topic=553593.0
    'TWE',
    # UniversityCoin. No data found except from here:
    # https://coinmarketcap.com/currencies/universitycoin/
    'UVC',
    # Voxels. No data found except from here:
    # https://coincodex.com/crypto/voxels/
    'VOX',
    'VRA',
    # X13 coin. No data found. Except from maybe this:
    # https://bitcointalk.org/index.php?topic=635382.200;wap2
    'X13',
    # ApiCoin. No data found except from here:
    # https://coinmarketcap.com/currencies/apicoin/
    'XAP',
    # Xcurrency. No data found except from here:
    # https://coinmarketcap.com/currencies/xcurrency/
    'XC',
    # ClearingHouse. No data found except from here:
    # https://coinmarketcap.com/currencies/clearinghouse/
    'XCH',
    # Filecoin IOU. No data found for this except from in poloniex.
    # As of 22/07/2020
    'XFIL',
    # HonorCoin. No data found except from here:
    # https://bitcointalk.org/index.php?topic=639043.0
    'XHC',
    # SilliconValleyCoin. No data found except from here:
    # https://coinmarketcap.com/currencies/siliconvalleycoin-old/
    'XSV',
    # CoinoUSD. No data found except from here:
    # https://coinmarketcap.com/currencies/coinousd/
    'XUSD',
    # Creds. No data found except from here:
    # https://bitcointalk.org/index.php?topic=513483.0
    'XXC',
    # YangCoin. No data found except from here:
    # https://coinmarketcap.com/currencies/yangcoin/
    'YANG',
    # YellowCoin. No data found except from here:
    # https://coinmarketcap.com/currencies/yellowcoin/
    'YC',
    # YinCoin. No data found except from here:
    # https://coinmarketcap.com/currencies/yincoin/
    'YIN',
    # Bitcoin and Volatility and Inverse volatility token.
    # No data found yet but should probably revisit. They are
    # in cryptocompare but they have no price
    'BVOL',
    'IBVOL',
    'XDOT',  # old polkadot before the split
    'BCC',  # neither in coingecko nor cryptocompare
    'BTCTRON',  # neither in coingecko nor cryptocompare
    'FCT2',  # neither in coingecko nor cryptocompare
    'XFLR',  # neither in coingecko nor cryptocompare (is an iou for FLR - SPARK)
    'SUNX',  # neither in coingecko nor cryptocompare
    'SQUID',  # neither in coingecko nor cryptocompare
    'XCNOLD',  # No info in the exchange about this asset
    'USDTEARN1',  # neither in coingecko nor cryptocompare
    'LOGT',  # lord of dragon but not in cc or coingecko
    'OPT',
    'SOV',
    'WSTREETBABY',
    'GEKE',
    'BAM',
    'LZM',
    'TITTY',
    'TEST',
    'X',
    'XTOKEN',
    'SPACE',
    'wstUSDT',  # not listed in any page yet
    'PEPE2',
    'JESUS',
    'PC',
    'AMC',
    'BOTS',
    'FUR',  # furball but not in cc/coingecko
    'HARRY',
    'RBE',
    'BAD',
    'BIG',
    'L',
    'XRP8',
}

UNSUPPORTED_BITTREX_ASSETS = {
    # 4ART, As of 22/07/2020 no data found outside of Bittrex
    '4ART',
    # APIX, As of 19/12/2019 no data found outside of Bittrex
    # https://medium.com/apisplatform/apix-trading-open-on-bittrex-global-61653fa346fa
    'APIX',
    # APM Coin. As of 16/11/2019 no data found outside of Bittrex for this token
    # https://global.bittrex.com/Market/Index?MarketName=BTC-APM
    'APM',
    'ARTII',  # neither in coingecko nor cryptocompare
    'BTR',  # neither in coingecko nor cryptocompare
    'BST',  # No coingecko or cryptocompare yet. Beshare Token TODO: Review this one in a few days
    'CADX',  # no cryptocompare/coingecko data TODO: Review this one
    'CAST',  # castello but no cc/cryptocompare
    'CBC',  # neither in coingecko nor cryptocompare
    'CIND',  # neither in coingecko nor cryptocompare
    'CLI',  # Couldn't find a reference to this asset
    # Tether CNH. As of 30/09/2019 no data found outside of Bittrex for this token
    # https://medium.com/bittrex/new-bittrex-international-listing-tether-cnh-cnht-c9ad966ac303
    'CNHT',
    'CWD',
    'DECE',
    'DAF',  # neither in coingecko nor cryptocompare
    'DATA',  # Couldn't find what token this is
    'MPC',  # neither in coingecko nor cryptocompare
    # Foresting. As of 22/03/2019 no data found.
    # Only exists in bittrex. Perhaps it will soon be added to other APIs.
    # https://international.bittrex.com/Market/Index?MarketName=BTC-PTON
    'PTON',
    # VDX IEO. As of 16/05/2019 no data found.
    # Only exists in bittrex. Perhaps it will soon be added to other APIs.
    # https://international.bittrex.com/Market/Index?MarketName=BTC-VDX
    'VDX',
    # Origo. As of 02/06/2019 no data found outside of bittrex
    # https://international.bittrex.com/Market/Index?MarketName=BTC-OGO
    'OGO',
    # OriginChain. As of 29/01/2021 no cryptocompare/coingecko data
    # https://medium.com/bittrexglobal/new-listing-originchain-ogt-b119736dd3f6
    'OGT',
    # STPT. As of 06/06/2019 no data found outside of bittrex
    # https://twitter.com/BittrexIntl/status/1136045052164227079
    'STPT',
    # PHNX. As of 07/06/2020 no data found outside of bittrex for PhoenixDAO
    # https://www.coingecko.com/en/coins/phoenixdao
    'PHNX',
    # PROM. As of 28/06/2019 no data found outside of bittrex for Prometheus
    # https://twitter.com/BittrexIntl/status/1144290718325858305
    'PROM',
    # URAC. As of 12/07/2019 no data found outside of bittrex for Uranus
    # https://twitter.com/BittrexIntl/status/1149370485735591936
    'URAC',
    # BRZ. As of 16/06/2019 no data found outside of Bittrex for this token
    # https://twitter.com/BittrexIntl/status/1150870819758907393
    'BRZ',
    'DRCM',  # neither in coingecko nor cryptocompare
    'ETM',  # neither in coingecko nor cryptocompare
    # HINT. As of 28/07/2019 no data found outside of Bittrex for this token
    # https://twitter.com/BittrexIntl/status/1154445165257474051
    'HINT',
    'HRTS',  # no cc/cryptocompare data
    # TUDA. As of 02/08/2019 no data found outside of Bittrex for this token
    # https://mobile.twitter.com/BittrexIntl/status/1156974900986490880
    'TUDA',
    # TwelveShips. As of 23/08/2019 no data found outside of Bittrex for this token
    # https://twitter.com/BittrexIntl/status/1164689364997353472
    'TSHP',
    # BlockTV. As of 29/11/2019 no data found outside of Bittrex for this token
    # https://global.bittrex.com/Market/Index?MarketName=BTC-BLTV
    'BLTV',
    'BTD',  # bitdesk but no cc/coingecko
    # Forkspot. As for 01/03/2020 no data found outside of Bittrex for this token
    # https://global.bittrex.com/Market/Index?MarketName=BTC-FRSP
    'FRSP',
    'PIST',  # neither in coingecko nor cryptocompare
    # Universal Protocol Token. As of 19/03/2020 no data found outside of Bittrex for this token.
    # https://global.bittrex.com/Market/Index?MarketName=BTC-UPT
    'UPT',
    # Universal USD and EUR. As of 19/03/2020 no data found outside of Bittrex for this token.
    # https://global.bittrex.com/Market/Index?MarketName=BTC-UPUSD
    'UPEUR',
    'UPUSD',
    # Vanywhere. As of 19/03/2020 no data found outside of Bittrex for this token.
    # https://global.bittrex.com/Market/Index?MarketName=BTC-VANY
    'VANY',
    # Ecochain. As of 22/07/2020 no data found outside of Bittrex for this token.
    # All ECOC data refer to a different coin called EcoCoin
    'ECOC',
    'EDG',
    'EXO',  # neither in coingecko nor cryptocompare
    'EXVA',  # neither in coingecko nor cryptocompare
    # As of 28/08/2020 the following assets don't have prices listed anywhere
    'FME',
    'FOL',  # neither in coingecko nor cryptocompare
    'GET',  # couldn't find any reference
    'INX',
    'JASMY',  # neither in coingecko nor cryptocompare
    'KBH',  # K black hole but not in coingecko/cc
    'MFA',
    'FCT2',  # neither in coingecko nor cryptocompare
    'PAR',  # Couldn't find what asset is this
    'UPXAU',  # neither in coingecko nor cryptocompare
    'TEA',  # neither in coingecko nor cryptocompare
    'TYB',  # neither in coingecko nor cryptocompare
    'PANDO',  # neither in coingecko nor cryptocompare (own blockchain, released on 2020)
    'SMBSWAP',  # neither in coingecko nor cryptocompare
    'SML',  # neither in coingecko nor cryptocompare
    'SQUID',  # neither in coingecko nor cryptocompare
    'UPCO2',  # neither in coingecko nor cryptocompare
    'VIL',  # neither in coingecko nor cryptocompare (VICDeal)
    'WIHC',  # neither in coingecko nor cryptocompare
    'WXBTC',  # neither in coingecko nor cryptocompare
    'XBN',  # neither in coingecko nor cryptocompare
    'XSILV',  # No information found about its relation with XGOLD
    'ZILD',  # neither in coingecko nor cryptocompare
    'ZK',  # couldn't find what asset is this
    'GBIT',  # neither in coingecko nor cryptocompare
    'MCCX',  # neither in coingecko nor cryptocompare
    # bittrex tokenized stocks -- not sure how to handle yet
    'AAPL',
    'ABNB',
    'ACB',
    'AMD',
    'AMC',
    'AMZN',
    'APHA',
    'ARKK',
    'BABA',
    'BB',
    'BILI',
    'BITW',
    'BNTX',
    'BYND',
    'FB',
    'GDXJ',
    'GME',
    'GLD',
    'GLXY',
    'GOOGL',
    'MRNA',
    'MSTR',
    'NFLX',
    'NOK',
    'NVDA',
    'PENN',
    'PFE',
    'PYPL',
    'SLV',  # iShares Silver Trust
    'SPY',
    'SQ',
    'TSLA',
    'TSM',
    'TWTR',
    'UBER',
    'USO',
    'ZM',
    '1ECO',
    'CWC',
    'GIGX',
    'GPX',
    'IQO',
    'CAIZ',
    'SIRS',
    'VOLTINU',
    'TZBTC',
    'DST',  # Daystarter but no cc/cryptocompare data
    'AIN',
    'CLXY',
    'MPLC',
    'PRMX',
    'TCR',
    'USDS',
    'CRMC',
    'GIF',
}


UNSUPPORTED_BINANCE_ASSETS = {
    'ETF',  # ETF is a dead coin given to all ETH holders. Just ignore
    # BTCB, USDSB, BGBP are not yet supported anywhere else
    'BTCB',  # https://www.binance.com/en/support/articles/360029288972
    'USDSB',  # https://www.binance.com/en/support/articles/360029522132
    'BGBP',  # https://www.binance.com/en/support/articles/360030827252
    'TUSDB',  # https://www.binance.com/en/support/articles/360032154071
    '123',  # https://twitter.com/rotkiapp/status/1161977327078838272
    '456',  # https://twitter.com/rotkiapp/status/1161977327078838272
    '1INCHDOWN',  # no cryptocompare/coingecko data
    '1INCHUP',  # no cryptocompare/coingecko data
    'SXPDOWN',  # no cryptocompare/coingecko data
    'SXPUP',  # no cryptocompare/coingecko data
    'AAVEDOWN',  # no cryptocompare/coingecko data
    'AAVEUP',  # no cryptocompare/coingecko data
    'SUSHIDOWN',  # no cryptocompare/coingecko data
    'SUSHIUP',  # no cryptocompare/coingecko data
    'XLMDOWN',  # no cryptocompare/coingecko data
    'XLMUP',  # no cryptocompare/coingecko data
    'UAH',  # no cryptocompare/coingecko data
    'BTTC',  # no cryptocompare/coingecko data
    'USD4',  # no info available about this asset
    'FLOKI8',  # no info available about this asset
    'ARS',  # no info available about this asset
}

UNSUPPORTED_BITFINEX_ASSETS = {
    'B21X',  # no cryptocompare/coingecko data
    'GTX',  # no cryptocompare/coingecko data (GT, Gate.io token)
    'IQX',  # no cryptocompare/coingecko data (EOS token)
    'IDX',  # no cryptocompare/coingecko data
    'CHEX',  # no cryptocompare/coingecko data (chintai)
    'PLANETS',  # PlanetWatch (PLANETS) but has no cryptocompare/coingecko
    'MCS',  # no cryptocompare/coingecko data yet
    'EXO',  # https://blog.exordium.co/exo-security-token-to-be-listed-on-bitfinex-securities-ltd-24cb03dc8bb0 no cc/coingecko data  # noqa: E501
    'BMN',  # no cryptocompare and coingecko doesn't update it
    'LUXO',  # no cc/coingecko data
}

# https://api.kucoin.com/api/v1/currencies
UNSUPPORTED_KUCOIN_ASSETS = {
    'AAVE3L',  # no cryptocompare/coingecko data
    'AAVE3S',  # no cryptocompare/coingecko data
    'AI',  # no cryptocompare/coingecko data
    'AVAX3L',  # no cryptocompare/coingecko data
    'AVAX3S',  # no cryptocompare/coingecko data
    'AXE',  # delisted
    'BCH3L',  # no cryptocompare/coingecko data
    'BCH3S',  # no cryptocompare/coingecko data
    'BNB3L',  # no cryptocompare/coingecko data
    'BNB3S',  # no cryptocompare/coingecko data
    'BTC3L',  # no cryptocompare/coingecko data
    'BTC3S',  # no cryptocompare/coingecko data
    'BTCP',  # delisted
    'CADH',  # no cryptocompare/coingecko data
    'CBC',  # neither in coingecko nor cryptocompare
    'CWAR',  # neither in coingecko nor cryptocompare
    'DOGE3L',  # no cryptocompare/coingecko data
    'DOGE3S',  # no cryptocompare/coingecko data
    'DOT3L',  # no cryptocompare/coingecko data
    'DOT3S',  # no cryptocompare/coingecko data
    'EOS3L',  # no cryptocompare/coingecko data
    'EOS3S',  # no cryptocompare/coingecko data
    'EPRX',  # delisted and no cryptocompare/coingecko data
    'ETH3L',  # no cryptocompare/coingecko data
    'ETH3S',  # no cryptocompare/coingecko data
    'ETF',  # delisted and no cryptocompare/coingecko data
    'FTG',  # no cryptocompare/coingecko data
    'GENS',  # Genesis. no cryptocompare/coingecko data
    'GGC',  # delisted and no cryptocompare/coingecko data
    'GMB',  # delisted
    'GOD',  # delisted
    'GZIL',  # delisted
    'HOTCROSS',  # no cryptocompare/coingecko data
    'KTS',  # delisted
    'LINK3L',  # no cryptocompare/coingecko data
    'LINK3S',  # no cryptocompare/coingecko data
    'LITH',  # no cryptocompare/coingecko data
    'LUNA3L',  # no cryptocompare/coingecko data
    'LUNA3S',  # no cryptocompare/coingecko data
    'LOL',  # delisted
    'LSS',  # no cryptocompare/coingecko data
    'LTC3L',  # no cryptocompare/coingecko data
    'LTC3S',  # no cryptocompare/coingecko data
    'MANA3L',  # no cryptocompare/coingecko data
    'MANA3S',  # no cryptocompare/coingecko data
    'MATIC3L',  # no cryptocompare/coingecko data
    'MATIC3S',  # no cryptocompare/coingecko data
    'MAP2',  # delisted
    'MEM',  # meme.com, no cryptocompare/coingecko data
    'NAKA',  # Nakamoto.games, no cryptocompare/coingecko data
    'NEAR3L',  # no cryptocompare/coingecko data
    'NEAR3S',  # no cryptocompare/coingecko data
    'SAND3L',  # no cryptocompare/coingecko data
    'SAND3S',  # no cryptocompare/coingecko data
    'SATT',  # delisted
    'SERO',  # delisted
    'SHILL',  # The one in kucoin is not at coingecko/cc
    'SOL3L',  # no cryptocompare/coingecko data
    'SOL3S',  # no cryptocompare/coingecko data
    'SOV',  # Couldn't find what assets is this one
    'SPRK',  # delisted
    'SWP',  # Couldn't find a list anouncement about this asset
    'SUSHI3L',  # no cryptocompare/coingecko data
    'SUSHI3S',  # no cryptocompare/coingecko data
    'TCP',  # The Crypto Prophecies no cryptocompare/coingecko data
    'TNC2',  # delisted and no cryptocompare/coingecko data
    'TT',  # delisted
    'VET3L',  # no cryptocompare/coingecko data
    'VET3S',  # no cryptocompare/coingecko data
    'VNX',  # delisted and no cryptocompare/coingecko data
    'VOL',  # delisted
    'ADA3S',  # no cryptocompare/coingecko data
    'ADA3L',  # no cryptocompare/coingecko data
    'FEAR',  # no cryptocompare/coingecko data
    'DAPPX',  # no cryptocompare/coingecko data
    'OOE',  # no cryptocompare/coingecko data
    'ROAR',  # no cryptocompare/coingecko data *alphadex coin
    'SPHRI',  # no cryptocompare/coingecko data SpheriumFinance
    'MUSH',  # Couldn't find a listing post saying what asset is this one
    'MAKI',  # Couldn't find information about this asset at kucoin. Seems like is not public yet
    'PBX',  # no cryptocompare/coingecko data
    'XNL',  # no cryptocompare/coingecko data
    'XRP3L',  # no cryptocompare/coingecko data
    'XRP3S',  # no cryptocompare/coingecko data
    'UNI3L',  # no cryptocompare/coingecko data
    'UNI3S',  # no cryptocompare/coingecko data
    'ATOM3L',  # no cryptocompare/coingecko data
    'ATOM3S',  # no cryptocompare/coingecko data
    'FTM3L',  # no cryptocompare/coingecko data
    'FTM3S',  # no cryptocompare/coingecko data
    'AXS3L',  # no cryptocompare/coingecko data
    'AXS3S',  # no cryptocompare/coingecko data
    'GALAX3L',  # no cryptocompare/coingecko data
    'GALAX3S',  # no cryptocompare/coingecko data
    'KDON',  # no cryptocompare/coingecko data
    'ELITEHERO',  # no cryptocompare/coingecko data
    'FCD',  # freshcut diamon not in cc/coingecko yet
    'XRACER',  # no cryptocompare/coingecko data
    'APE3L',  # no cryptocompare/coingecko data
    'APE3S',  # no cryptocompare/coingecko data
    'GMT3L',  # no cryptocompare/coingecko data
    'GMT3S',  # no cryptocompare/coingecko data
    'JASMY3L',  # no cryptocompare/coingecko data
    'JASMY3S',  # no cryptocompare/coingecko data
    'SRBP',  # no cryptocompare/coingecko data
    'RBP',  # no cryptocompare/coingecko data
    'IDLENFT',  # no cryptocompare/coingecko data
    'RBS',  # no cryptocompare/coingecko data
    'HIMAYC',  # no cryptocompare/coingecko data
    'PRMX',  # no cryptocompare/coingecko data
    'ASTROBOY',  # no cc/coingecko data
    'HIOD',  # no cc/coingecko data
    'HIVALHALLA',  # no cc/coingecko data
    'HIBIRDS',  # no cc/coingecko data
    'ASTRA',  # no cc/coingecko data
    'CLUB',  # no cc/coingecko data
    'TEM',  # no cc/coingecko data
    'SHIB2L',
    'SHIB2S',
    'APT2L',
    'APT2S',
    'OP2L',
    'OP2S',
    'BLUR2L',
    'BLUR2S',
    'CFX2L',
    'CFX2S',
    'AGIX2L',
    'AGIX2S',
    'GRT2L',
    'GRT2S',
    'HISEALS',  # no cc/coingecko data
    'HIRENGA',
    'HIGH',
    'KING',
    'HIUNDEAD',
    'HIFRIENDS',
    'PEPEUP',
    'PEPEDOWN',
    'ICPUP',
    'ICPDOWN',
    'CTSIUP',
    'CTSIDOWN',
    'SUI3L',
    'SUI3S',
    'ETCDOWN',
    'ETCUP',
    'INJUP',
    'INJDOWN',
    'LINAUP',
    'LINADOWN',
    'RNDRUP',
    'RNDRDOWN',
    'STXDOWN',
    'STXUP',
    'DYDXUP',
    'DYDXDOWN',
    'MASKUP',
    'MASKDOWN',
    'ARB3S',
    'ARB3L',
    'ID3L',
    'ID3S',
    'OPT',  # optimus token but no coingecko/cc
    'AOS',  # no coingecko/cc
    'KAGI',
    'SXPUP',
    'SXPDOWN',
    'FLOKIUP',
    'FLOKIDOWN',
    'KAVAUP',
    'KAVADOWN',
    'ZILUP',
    'LUNCDOWN',
    'LUNCUP',
    'WOOUP',
    'WOODOWN',
    'SUIA',
    'ZILDOWN',
    'LUNAUP',
    'LUNADOWN',
    'ARPAUP',
    'ARPADOWN',
    'ROSEUP',
    'ROSEDOWN',
    'FETUP',
    'FETDOWN',
    'OCEANUP',
    'OCEANDOWN',
    'ALGOUP',
    'ALGODOWN',
    'WLDUP',
    'WLDDOWN',
    'MKRDOWN',
    'MKRUP',
    'COMPDOWN',
    'COMPUP',
    'AIEPK',
    'TSUGT',
    'SEI',
    'LAI',
    'COMBO',
    'CANDY',
    'EGO',
    'PEPE2',
    'PERPUP',
    'PERPDOWN',
    'UNFIUP',
    'UNFIDOWN',
    'TRBUP',
    'TRBDOWN',
    'FRONTUP',
    'FRONTDOWN',
    'GLMRUP',
    'GLMRDOWN',
    'ZELIX',  # no cc/coingecko
    'VRAUP',
    'VRADOWN',
    'STORJUP',
    'STORJDOWN',
    'LOOMUP',
    'LOOMDOWN',
    'OPUP',
    'OPDOWN',
    'SEIUP',
    'SEIDOWN',
    'JTOUP',
    'JTODOWN',
    'BAKEUP',
    'BAKEDOWN',
    'PYTHUP',
    'PYTHDOWN',
    'TIAUP',
    'TIADOWN',
}

# https://api.iconomi.com/v1/assets marks delisted assets
UNSUPPORTED_ICONOMI_ASSETS = {
    'ICNGS',
    'ETCPOLO',
    'FTR',  # delisted
    'TT',  # delisted
}

UNSUPPORTED_GEMINI_ASSETS = {
    '2USD',  # no information about this asset
    'AUSD',  # no information about this asset
    'LFIL',  # no information about this asset
    'LGBP',  # no information about this asset
    'LSGD',  # no information about this asset
    'LEUR',  # no information about this asset
    'LHKD',  # no information about this asset
    'LCAD',  # no information about this asset
    'LAUD',  # no information about this asset
    'SPEL',  # Spell moon (SPEL). No information about this token
}

UNSUPPORTED_OKX_ASSETS = {
    'CORE',  # CORE(CORE) but APIs list cvault
    'GALFT',  # not in cc or coingecko
    'SOLO',  # no information about this listing
    'EC',  # not in cc or coingecko
    'GOAL',  # not in cc or coingecko
    'CGL',  # not in cc or coingecko
    'OPTIMUS',
}
>>>>>>> a31ca6fb

# Exchange symbols that are clearly for testing purposes. They appear in all
# these places: supported currencies list, supported exchange pairs list and
# currency map.
BITFINEX_EXCHANGE_TEST_ASSETS = (
    'AAA',
    'BBB',
    'TESTBTC',
    'TESTBTCF0',
    'TESTUSD',
    'TESTUSDT',
    'TESTUSDTF0',
)

RENAMED_BINANCE_ASSETS = {
    # The old BCC in binance forked into BCHABC and BCHSV
    # but for old trades the canonical chain is ABC (BCH in rotkehlchen)
    'BCC': 'BCH',
    # HCash (HSR) got swapped for Hyperchash (HC)
    # https://support.binance.com/hc/en-us/articles/360012489731-Binance-Supports-Hcash-HSR-Mainnet-Swap-to-HyperCash-HC-
    'HSR': 'HC',
    # Red pulse got swapped for Phoenix
    # https://support.binance.com/hc/en-us/articles/360012507711-Binance-Supports-Red-Pulse-RPX-Token-Swap-to-PHOENIX-PHX-
    'RPX': 'PHX',
}


def asset_from_kraken(kraken_name: str) -> AssetWithOracles:
    """May raise:
    - DeserializationError
    - UnknownAsset
    """
    if not isinstance(kraken_name, str):
        raise DeserializationError(f'Got non-string type {type(kraken_name)} for kraken asset')

    if kraken_name.endswith(('.S', '.M', '.P', '.F', '.B')):
        # this is a special staked/allocated coin. Map to the normal version
        # https://support.kraken.com/hc/en-us/articles/360039879471-What-is-Asset-S-and-Asset-M-
        kraken_name = kraken_name[:-2]

        if kraken_name != 'ETH2':
            while kraken_name[-1].isdigit():  # get rid of bonded number days assets
                kraken_name = kraken_name[:-1]  # see https://github.com/rotki/rotki/issues/6587

    if kraken_name.endswith('.HOLD'):
        kraken_name = kraken_name[:-5]

    # Some names are not in the map since kraken can have multiple representations
    # depending on the pair for the same asset. For example XXBT and XBT, XETH and ETH,
    # ZUSD and USD
    if kraken_name == 'SETH':
        name = 'ETH2'
    elif kraken_name == 'XBT':
        name = 'BTC'
    elif kraken_name == 'XDG':
        name = 'DOGE'
    elif kraken_name == 'FLOWH':
        name = 'FLOW'
    elif kraken_name in {'ETH', 'EUR', 'USD', 'GBP', 'CAD', 'JPY', 'KRW', 'CHF', 'AUD'}:
        name = kraken_name
    else:
        name = GlobalDBHandler.get_assetid_from_exchange_name(
            exchange=Location.KRAKEN,
            symbol=kraken_name,
            default=kraken_name,
        )
    return symbol_to_asset_or_token(name)


def asset_from_poloniex(poloniex_name: str) -> AssetWithOracles:
    """May raise:
    - DeserializationError
    - UnsupportedAsset
    - UnknownAsset
    """
    if not isinstance(poloniex_name, str):
        raise DeserializationError(f'Got non-string type {type(poloniex_name)} for poloniex asset')

    return symbol_to_asset_or_token(GlobalDBHandler.get_assetid_from_exchange_name(
        exchange=Location.POLONIEX,
        symbol=poloniex_name,
        default=poloniex_name,
    ))


def asset_from_bitfinex(bitfinex_name: str) -> AssetWithOracles:
    """May raise:
    - DeserializationError
    - UnsupportedAsset
    - UnknownAsset

    Currency map fetched in `<Bitfinex>._query_currency_map()` is already
    inserted into location_asset_mappings (prevent updating it on each call)
    """
    if not isinstance(bitfinex_name, str):
        raise DeserializationError(f'Got non-string type {type(bitfinex_name)} for bitfinex asset')

    return symbol_to_asset_or_token(GlobalDBHandler.get_assetid_from_exchange_name(
        exchange=Location.BITFINEX,
        symbol=bitfinex_name,
        default=bitfinex_name,
    ))


def asset_from_bitstamp(bitstamp_name: str) -> AssetWithOracles:
    """May raise:
    - DeserializationError
    - UnsupportedAsset
    - UnknownAsset
    """
    if not isinstance(bitstamp_name, str):
        raise DeserializationError(f'Got non-string type {type(bitstamp_name)} for bitstamp asset')

    # bitstamp assets are read as lowercase from the exchange
    return symbol_to_asset_or_token(GlobalDBHandler.get_assetid_from_exchange_name(
        exchange=Location.BITSTAMP,
        symbol=bitstamp_name.upper(),
        default=bitstamp_name,
    ))


def asset_from_bittrex(bittrex_name: str) -> AssetWithOracles:
    """May raise:
    - DeserializationError
    - UnsupportedAsset
    - UnknownAsset
    """
    if not isinstance(bittrex_name, str):
        raise DeserializationError(f'Got non-string type {type(bittrex_name)} for bittrex asset')

    return symbol_to_asset_or_token(GlobalDBHandler.get_assetid_from_exchange_name(
        exchange=Location.BITTREX,
        symbol=bittrex_name,
        default=bittrex_name,
    ))


def asset_from_coinbasepro(coinbase_pro_name: str) -> AssetWithOracles:
    """May raise:
    - DeserializationError
    - UnsupportedAsset
    - UnknownAsset
    """
    if not isinstance(coinbase_pro_name, str):
        raise DeserializationError(
            f'Got non-string type {type(coinbase_pro_name)} for '
            f'coinbasepro asset',
        )
    return symbol_to_asset_or_token(GlobalDBHandler.get_assetid_from_exchange_name(
        exchange=Location.COINBASEPRO,
        symbol=coinbase_pro_name,
        default=coinbase_pro_name,
    ))


def asset_from_binance(binance_name: str) -> AssetWithOracles:
    """May raise:
    - DeserializationError
    - UnsupportedAsset
    - UnknownAsset
    """
    if not isinstance(binance_name, str):
        raise DeserializationError(f'Got non-string type {type(binance_name)} for binance asset')

    if binance_name in RENAMED_BINANCE_ASSETS:
        return Asset(RENAMED_BINANCE_ASSETS[binance_name]).resolve_to_asset_with_oracles()

    return symbol_to_asset_or_token(GlobalDBHandler.get_assetid_from_exchange_name(
        exchange=Location.BINANCE,
        symbol=binance_name,
        default=binance_name,
    ))


def asset_from_coinbase(cb_name: str, time: Timestamp | None = None) -> AssetWithOracles:
    """May raise:
    - DeserializationError
    - UnknownAsset
    """
    # During the transition from DAI(SAI) to MCDAI(DAI) coinbase introduced an MCDAI
    # wallet for the new DAI during the transition period. We should be able to handle this
    # https://support.coinbase.com/customer/portal/articles/2982947
    if cb_name == 'MCDAI':
        return A_DAI.resolve_to_asset_with_oracles()
    if cb_name == 'DAI':
        # If it's dai and it's queried from the exchange before the end of the upgrade
        if not time:
            time = ts_now()
        if time < COINBASE_DAI_UPGRADE_END_TS:
            # Then it should be the single collateral version
            return A_SAI.resolve_to_asset_with_oracles()
        return A_DAI.resolve_to_asset_with_oracles()

    if not isinstance(cb_name, str):
        raise DeserializationError(f'Got non-string type {type(cb_name)} for coinbase asset')

    return symbol_to_asset_or_token(GlobalDBHandler.get_assetid_from_exchange_name(
        exchange=Location.COINBASE,
        symbol=cb_name,
        default=cb_name,
    ))


def asset_from_kucoin(kucoin_name: str) -> AssetWithOracles:
    """May raise:
    - DeserializationError
    - UnsupportedAsset
    - UnknownAsset
    """
    if not isinstance(kucoin_name, str):
        raise DeserializationError(f'Got non-string type {type(kucoin_name)} for kucoin asset')

    return symbol_to_asset_or_token(GlobalDBHandler.get_assetid_from_exchange_name(
        exchange=Location.KUCOIN,
        symbol=kucoin_name,
        default=kucoin_name,
    ))


def asset_from_gemini(symbol: str) -> AssetWithOracles:
    """May raise:
    - DeserializationError
    - UnsupportedAsset
    - UnknownAsset
    """
    if not isinstance(symbol, str):
        raise DeserializationError(f'Got non-string type {type(symbol)} for gemini asset')

    return symbol_to_asset_or_token(GlobalDBHandler.get_assetid_from_exchange_name(
        exchange=Location.GEMINI,
        symbol=symbol,
        default=symbol,
    ))


def asset_from_blockfi(symbol: str) -> AssetWithOracles:
    """May raise:
    - DeserializationError
    - UnknownAsset
    """
    if not isinstance(symbol, str):
        raise DeserializationError(f'Got non-string type {type(symbol)} for blockfi asset')

    symbol = symbol.upper()
    return symbol_to_asset_or_token(GlobalDBHandler.get_assetid_from_exchange_name(
        exchange=Location.BLOCKFI,
        symbol=symbol,
        default=symbol,
    ))


def asset_from_iconomi(symbol: str) -> AssetWithOracles:
    """May raise:
    - DeserializationError
    - UnsupportedAsset
    - UnknownAsset
    """
    if not isinstance(symbol, str):
        raise DeserializationError(f'Got non-string type {type(symbol)} for iconomi asset')
    symbol = symbol.upper()

    return symbol_to_asset_or_token(GlobalDBHandler.get_assetid_from_exchange_name(
        exchange=Location.ICONOMI,
        symbol=symbol,
        default=symbol,
    ))


def asset_from_uphold(symbol: str) -> AssetWithOracles:
    """May raise:
    - DeserializationError
    - UnsupportedAsset
    - UnknownAsset
    """
    if not isinstance(symbol, str):
        raise DeserializationError(f'Got non-string type {type(symbol)} for uphold asset')

    return symbol_to_asset_or_token(GlobalDBHandler.get_assetid_from_exchange_name(
        exchange=Location.UPHOLD,
        symbol=symbol,
        default=symbol,
    ))


def asset_from_nexo(nexo_name: str) -> AssetWithOracles:
    """May raise:
    - DeserializationError
    - UnsupportedAsset
    - UnknownAsset
    """
    if not isinstance(nexo_name, str):
        raise DeserializationError(f'Got non-string type {type(nexo_name)} for nexo asset')

    if nexo_name == 'USDTERC':  # map USDTERC to USDT
        nexo_name = strethaddress_to_identifier('0xdAC17F958D2ee523a2206206994597C13D831ec7')

    return symbol_to_asset_or_token(GlobalDBHandler.get_assetid_from_exchange_name(
        exchange=Location.NEXO,
        symbol=nexo_name,
        default=nexo_name,
    ))


def asset_from_bitpanda(bitpanda_name: str) -> AssetWithOracles:
    """May raise:
    - DeserializationError
    - UnsupportedAsset
    - UnknownAsset
    """
    if not isinstance(bitpanda_name, str):
        raise DeserializationError(f'Got non-string type {type(bitpanda_name)} for bitpanda asset')

    return symbol_to_asset_or_token(GlobalDBHandler.get_assetid_from_exchange_name(
        exchange=Location.BITPANDA,
        symbol=bitpanda_name,
        default=bitpanda_name,
    ))


def asset_from_cryptocom(cryptocom_name: str) -> AssetWithOracles:
    """May raise:
    - DeserializationError
    - UnsupportedAsset
    - UnknownAsset
    """
    if not isinstance(cryptocom_name, str):
        raise DeserializationError(
            f'Got non-string type {type(cryptocom_name)} for cryptocom asset',
        )

    return symbol_to_asset_or_token(GlobalDBHandler.get_assetid_from_exchange_name(
        exchange=Location.CRYPTOCOM,
        symbol=cryptocom_name,
        default=cryptocom_name,
    ))


def asset_from_okx(okx_name: str) -> AssetWithOracles:
    """May raise:
    - DeserializationError
    - UnsupportedAsset
    - UnknownAsset
    """
    if not isinstance(okx_name, str):
        raise DeserializationError(f'Got non-string type {type(okx_name)} for okx asset')

    return symbol_to_asset_or_token(GlobalDBHandler.get_assetid_from_exchange_name(
        exchange=Location.OKX,
        symbol=okx_name,
        default=okx_name,
    ))


def asset_from_ftx(ftx_name: str) -> AssetWithOracles:
    """May raise:
    - DeserializationError
    - UnsupportedAsset
    - UnknownAsset
    """
    if not isinstance(ftx_name, str):
        raise DeserializationError(f'Got non-string type {type(ftx_name)} for ftx asset')

    if ftx_name == 'SRM_LOCKED':
        name = strethaddress_to_identifier('0x476c5E26a75bd202a9683ffD34359C0CC15be0fF')  # SRM
    else:
        name = GlobalDBHandler.get_assetid_from_exchange_name(
            exchange=Location.FTX,
            symbol=ftx_name,
            default=ftx_name,
        )
    return symbol_to_asset_or_token(name)


def asset_from_bybit(name: str) -> AssetWithOracles:
    """May raise:
    - DeserializationError
    - UnsupportedAsset
    - UnknownAsset
    """
    if not isinstance(name, str):
        raise DeserializationError(f'Got non-string type {type(name)} for bybit asset')

    return symbol_to_asset_or_token(GlobalDBHandler.get_assetid_from_exchange_name(
        exchange=Location.BYBIT,
        symbol=name,
        default=name,
    ))


def asset_from_woo(woo_name: str) -> AssetWithOracles:
    """May raise:
    - DeserializationError
    - UnknownAsset
    """
    if not isinstance(woo_name, str):
        raise DeserializationError(f'Got non-string type {type(woo_name)} for woo asset')

    woo_name = GlobalDBHandler.get_assetid_from_exchange_name(
        exchange=Location.WOO,
        symbol=woo_name,
        default=woo_name.split('_')[-1],  # some woo assets are prefixed with the network for deposits/withdrawals  # noqa: E501
    )
    return symbol_to_asset_or_token(GlobalDBHandler.get_assetid_from_exchange_name(
        exchange=Location.WOO,
        symbol=woo_name,
        default=woo_name,
    ))


def asset_from_common_identifier(common_identifier: str) -> AssetWithOracles:
    """May raise:
    - DeserializationError
    - UnknownAsset
    """
    if not isinstance(common_identifier, str):
        raise DeserializationError(
            f'Got non-string type {type(common_identifier)} for an asset',
        )

    return symbol_to_asset_or_token(GlobalDBHandler.get_assetid_from_exchange_name(
        exchange=None,
        symbol=common_identifier,
        default=common_identifier,
    ))


LOCATION_TO_ASSET_MAPPING: dict[Location, Callable[[str], AssetWithOracles]] = {
    Location.BINANCE: asset_from_binance,
    Location.CRYPTOCOM: asset_from_cryptocom,
    Location.BITPANDA: asset_from_bitpanda,
    Location.BITTREX: asset_from_bittrex,
    Location.COINBASEPRO: asset_from_coinbasepro,
    Location.FTX: asset_from_ftx,
    Location.KRAKEN: asset_from_kraken,
    Location.BITSTAMP: asset_from_bitstamp,
    Location.GEMINI: asset_from_gemini,
    Location.POLONIEX: asset_from_poloniex,
    Location.NEXO: asset_from_nexo,
    Location.KUCOIN: asset_from_kucoin,
    Location.OKX: asset_from_okx,
    Location.WOO: asset_from_woo,
    Location.EXTERNAL: asset_from_common_identifier,
}<|MERGE_RESOLUTION|>--- conflicted
+++ resolved
@@ -10,845 +10,6 @@
 from rotkehlchen.utils.misc import ts_now
 
 COINBASE_DAI_UPGRADE_END_TS = 1575244800  # December 2
-<<<<<<< HEAD
-=======
-UNSUPPORTED_POLONIEX_ASSETS = {
-    'ACH1',  # neither in coingecko nor cryptocompare
-    # This was a super shortlived coin.
-    # Only info is here: https://bitcointalk.org/index.php?topic=632818.0
-    # No price info in cryptocompare or paprika. So we don't support it.
-    'AXIS',
-    'APH',
-    # This was yet another shortlived coin whose announcement is here:
-    # https://bitcointalk.org/index.php?topic=843495 and coinmarketcap:
-    # https://coinmarketcap.com/currencies/snowballs/.
-    # No price info in cryptocompare or paprika. So we don't support it.
-    'BALLS',
-    # There are two coins with the name BankCoin, neither of which seems to
-    # be this. This market seems to have beend added in May 2014
-    # https://twitter.com/poloniex/status/468070096913432576
-    # but both other bank coins are in 2017 and 2018 respectively
-    # https://coinmarketcap.com/currencies/bankcoin/
-    # https://coinmarketcap.com/currencies/bank-coin/
-    # So this is an unknown coin
-    'BANK',
-    # BitBlock seems to be this: https://coinmarketcap.com/currencies/bitblock/
-    # and seems to have lived for less than a month. It does not seem to be the
-    # same as BBK, the BitBlocks project (https://www.cryptocompare.com/coins/bbk/overview)
-    # No price info in cryptocompare or paprika. So we don't support it.
-    'BBL',
-    # Black Dragon Coin. Seems like a very short lived scam from Russia.
-    # Only info that I found is here: https://bitcointalk.org/index.php?topic=597006.0
-    # No price info in cryptocompare or paprika. So we don't support it.
-    'BDC',
-    # Badgercoin. A very shortlived coin. Only info found is here:
-    # https://coinmarketcap.com/currencies/badgercoin/
-    # Same symbol is used for an active coin called "Bitdegreee"
-    # https://coinmarketcap.com/currencies/bitdegree/
-    # No price info in cryptocompare or paprika. So we don't support it.
-    'BDG',
-    # Bonuscoin. A shortlived coin. Only info found is here:
-    # https://coinmarketcap.com/currencies/bonuscoin/
-    # No price info in cryptocompare or paprika. So we don't support it.
-    'BNS',
-    # Bonescoin. A shortlived coin. Only info found is here:
-    # https://coinmarketcap.com/currencies/bones/
-    # No price info in cryptocompare or paprika. So we don't support it.
-    'BONES',
-    # Burnercoin. A shortlived coind Only info is here:
-    # https://coinmarketcap.com/currencies/burnercoin/
-    # No price info in cryptocompare or paprika. So we don't support it.
-    'BURN',
-    # Colbertcoin. Shortlived coin. Only info is here:
-    # https://coinmarketcap.com/currencies/colbertcoin/
-    # No price info in cryptocompare or paprika. So we don't support it.
-    'CC',
-    # Chancecoin.
-    # https://coinmarketcap.com/currencies/chancecoin/
-    'CHA',
-    # C-note. No data found anywhere. Only this:
-    # https://bitcointalk.org/index.php?topic=397916.0
-    'CNOTE',
-    # Coino. Shortlived coin with only data found here
-    # https://coinmarketcap.com/currencies/coino/
-    # A similar named token, coin(o) with symbol CNO has data
-    # both in cmc and paprika, but CON doesn't so we don't support it
-    'CON',
-    # CORE (CORE) but cc and coingecko have cvault
-    'CORE',
-    # CorgiCoin. No data found except from here:
-    # https://coinmarketcap.com/currencies/corgicoin/
-    'CORG',
-    # Neodice. No data found except from here:
-    # https://coinmarketcap.com/currencies/neodice/
-    # A lot more tokens with the DICE symbol exist so we don't support this
-    'DICE',
-    # Distrocoin. No data found except from here:
-    # https://coinmarketcap.com/currencies/distrocoin/
-    'DIS',
-    # Bitshares DNS. No data found except from here:
-    # https://coin.market/crypto/dns
-    'DNS',
-    # DvoraKoin. No data found except from here:
-    # https://bitcointalk.org/index.php?topic=613854.0
-    'DVK',
-    # EBTcoin. No data found except from here:
-    # https://coinmarketcap.com/currencies/ebtcoin/
-    'EBT',
-    # EmotiCoin. No data found except from here:
-    # https://coinmarketcap.com/currencies/emoticoin/
-    'EMO',
-    # EntropyCoin. No data found except from here:
-    # https://coinmarketcap.com/currencies/entropycoin/
-    'ENC',
-    # eToken. No data found except from here:
-    # https://coinmarketcap.com/currencies/etoken/
-    'eTOK',
-    # ETHBNT. No data found outside of poloniex:
-    # https://poloniex.com/exchange#btc_ethbnt
-    'ETHBNT',
-    # FoxCoin. No data found except from here:
-    # https://coinmarketcap.com/currencies/foxcoin/
-    'FOX',
-    # FairQuark. No data found except from here:
-    # https://coinmarketcap.com/currencies/fairquark/
-    'FREE',
-    'FRQ',
-    # FVZCoin. No data found except from here:
-    # https://coin.market/crypto/fvz
-    'FVZ',
-    # Frozen. No data found except from here:
-    # https://coinmarketcap.com/currencies/frozen/
-    'FZ',
-    # Fuzon. No data found except from here:
-    # https://coinmarketcap.com/currencies/fuzon/
-    'FZN',
-    # Global Denomination. No data found except from here:
-    # https://coinmarketcap.com/currencies/global-denomination/
-    'GDN',
-    # Giarcoin. No data found except from here:
-    # https://bitcointalk.org/index.php?topic=545529.0
-    'GIAR',
-    # Globe. No data found except from here:
-    # https://coinmarketcap.com/currencies/globe/
-    'GLB',
-    # GenesisCoin. No data found except from here:
-    # https://bitcointalk.org/index.php?topic=518258.0
-    'GNS',
-    # GoldEagles. No data found.
-    'GOLD',
-    # GroupCoin. No data found except from here:
-    # https://coinmarketcap.com/currencies/groupcoin/
-    'GPC',
-    # Gridcoin X. Not sure what this is. Perhaps a fork of Gridcoin
-    # https://coinmarketcap.com/currencies/gridcoin-classic/#charts
-    # In any case only poloniex lists it for a bit so ignoring it
-    'GRCX',
-    # H2Ocoin. No data found except from here:
-    # https://coinmarketcap.com/currencies/h2ocoin/
-    'H2O',
-    # Hirocoin. No data found except from here:
-    # https://coinmarketcap.com/currencies/hirocoin/
-    'HIRO',
-    # Hotcoin. Super shortlived. No data found except from here:
-    # https://coinmarketcap.com/currencies/hotcoin/
-    # Note there are 2 more coins with this symbol.
-    # https://coinmarketcap.com/currencies/hydro-protocol/
-    # https://coinmarketcap.com/currencies/holo/
-    'HOT',
-    # CoinoIndex. No data found except from here:
-    # https://coinmarketcap.com/currencies/coinoindex/
-    'INDEX',
-    # InformationCoin. No data found except from here:
-    # https://coinmarketcap.com/currencies/informationcoin/
-    'ITC',
-    # jl777hodl. No data found except from here:
-    # https://coinmarketcap.com/currencies/jl777hodl/
-    'JLH',
-    # Jackpotcoin. No data found except from here:
-    # https://coinmarketcap.com/currencies/jackpotcoin/
-    'JPC',
-    # Juggalocoin. No data found except from here:
-    # https://bitcointalk.org/index.php?topic=555896.0
-    'JUG',
-    # KTON - Darwinia commitment token. No data found
-    'KTON',
-    # Limecoin. No data found except from here:
-    # https://coinmarketcap.com/currencies/limecoin/
-    'LC',
-    # LimecoinLite. No data found except from here:
-    # https://coinmarketcap.com/currencies/limecoinlite/
-    'LCL',
-    # LogiCoin. No data found except from here:
-    # https://coinmarketcap.com/currencies/logicoin/
-    'LGC',
-    # LeagueCoin. No data found except from here:
-    # https://coinmarketcap.com/currencies/leaguecoin/
-    'LOL',
-    # LoveCoin. No data found except from here:
-    # https://coinmarketcap.com/currencies/lovecoin/
-    'LOVE',
-    # Mastiffcoin. No data found except from here:
-    # https://coinmarketcap.com/currencies/mastiffcoin/
-    'MAST',
-    # CryptoMETH. No data found except from here:
-    # https://coinmarketcap.com/currencies/cryptometh/
-    'METH',
-    # Millenium coin. No data found except from here:
-    # https://coinmarketcap.com/currencies/millenniumcoin/
-    'MIL',
-    # Moneta. No data found except from here:
-    # https://coinmarketcap.com/currencies/moneta/
-    # There are other moneta coins like this:
-    # https://www.cryptocompare.com/coins/moneta/overview/BTC
-    # but they don't seem to bethe same
-    'MNTA',
-    # Monocle. No data found except from here:
-    # https://coinmarketcap.com/currencies/monocle/
-    'MON',
-    # MicroCoin. No data found except from here:
-    # https://coinmarketcap.com/currencies/microcoin/
-    'MRC',
-    # Metiscoin. No data found except from here:
-    # https://coinmarketcap.com/currencies/metiscoin/
-    'MTS',
-    # Muniti. No data found except from here:
-    # https://coinmarketcap.com/currencies/muniti/
-    'MUN',
-    # N5coin. No data found except from here:
-    # https://coinmarketcap.com/currencies/n5coin/
-    'N5X',
-    # NAS. No data found except from here:
-    # https://coinmarketcap.com/currencies/nas/
-    # Note: This is not the Nebulas NAS token
-    'NAS',
-    # Nanolite. No data found except from here:
-    # https://www.reddit.com/r/CryptoCurrency/comments/26neqz/nanolite_a_new_x11_cryptocurrency_which_launched/
-    'NL',
-    # NobleNXT. No data found except from here:
-    # https://coinmarketcap.com/currencies/noblenxt/
-    'NOXT',
-    # NTX. No data found except from here:
-    # https://coinmarketcap.com/currencies/ntx/
-    'NTX',
-    # (PAND)a coin. No data found except here:
-    # https://coinmarketcap.com/currencies/pandacoin-panda/
-    # Note: This is not the PND Panda coin
-    'OSK',  # Missing coingecko/cc information
-    'PAND',
-    # Pawncoin. No data found except from here:
-    # https://coinmarketcap.com/currencies/pawncoin/
-    'PAWN',
-    # Parallaxcoin. No data found except from here:
-    # https://coinmarketcap.com/currencies/parallaxcoin/
-    # Note: This is not PLEX coin
-    'PLX',
-    # Premine. No data found except from here:
-    # https://coinmarketcap.com/currencies/premine/
-    'PMC',
-    # Particle. No data found except from here:
-    # https://coinmarketcap.com/currencies/particle/
-    'PRT',
-    # Bitshares PTS. No data found except from here:
-    # https://coinmarketcap.com/currencies/bitshares-pts/
-    'PTS',
-    # ShibeCoin. No data found except from here:
-    # https://coinmarketcap.com/currencies/shibecoin/
-    'SHIBE',
-    # ShopX. No data found except from here:
-    # https://coinmarketcap.com/currencies/shopx/
-    'SHOPX',
-    # SocialCoin. No data found except from here:
-    # https://coinmarketcap.com/currencies/socialcoin/
-    # Note this is not The SOCC Social coin
-    # https://coinmarketcap.com/currencies/socialcoin-socc/
-    'SOC',
-    # SourceCoin. No data found except from here:
-    # https://bitcointalk.org/index.php?topic=688494.160
-    'SRCC',
-    # SurgeCoin. No data found except from here:
-    # https://coinmarketcap.com/currencies/surgecoin/
-    'SRG',
-    # SummerCoin. No data found except from here:
-    # https://coinmarketcap.com/currencies/summercoin/
-    'SUM',
-    # SunCoin. No data found except from here:
-    # https://coinmarketcap.com/currencies/suncoin/
-    'SUN',
-    # TalkCoin. No data found except from here:
-    # https://coinmarketcap.com/currencies/talkcoin/
-    'TAC',
-    # Twecoin. No data found except from here:
-    # https://bitcointalk.org/index.php?topic=553593.0
-    'TWE',
-    # UniversityCoin. No data found except from here:
-    # https://coinmarketcap.com/currencies/universitycoin/
-    'UVC',
-    # Voxels. No data found except from here:
-    # https://coincodex.com/crypto/voxels/
-    'VOX',
-    'VRA',
-    # X13 coin. No data found. Except from maybe this:
-    # https://bitcointalk.org/index.php?topic=635382.200;wap2
-    'X13',
-    # ApiCoin. No data found except from here:
-    # https://coinmarketcap.com/currencies/apicoin/
-    'XAP',
-    # Xcurrency. No data found except from here:
-    # https://coinmarketcap.com/currencies/xcurrency/
-    'XC',
-    # ClearingHouse. No data found except from here:
-    # https://coinmarketcap.com/currencies/clearinghouse/
-    'XCH',
-    # Filecoin IOU. No data found for this except from in poloniex.
-    # As of 22/07/2020
-    'XFIL',
-    # HonorCoin. No data found except from here:
-    # https://bitcointalk.org/index.php?topic=639043.0
-    'XHC',
-    # SilliconValleyCoin. No data found except from here:
-    # https://coinmarketcap.com/currencies/siliconvalleycoin-old/
-    'XSV',
-    # CoinoUSD. No data found except from here:
-    # https://coinmarketcap.com/currencies/coinousd/
-    'XUSD',
-    # Creds. No data found except from here:
-    # https://bitcointalk.org/index.php?topic=513483.0
-    'XXC',
-    # YangCoin. No data found except from here:
-    # https://coinmarketcap.com/currencies/yangcoin/
-    'YANG',
-    # YellowCoin. No data found except from here:
-    # https://coinmarketcap.com/currencies/yellowcoin/
-    'YC',
-    # YinCoin. No data found except from here:
-    # https://coinmarketcap.com/currencies/yincoin/
-    'YIN',
-    # Bitcoin and Volatility and Inverse volatility token.
-    # No data found yet but should probably revisit. They are
-    # in cryptocompare but they have no price
-    'BVOL',
-    'IBVOL',
-    'XDOT',  # old polkadot before the split
-    'BCC',  # neither in coingecko nor cryptocompare
-    'BTCTRON',  # neither in coingecko nor cryptocompare
-    'FCT2',  # neither in coingecko nor cryptocompare
-    'XFLR',  # neither in coingecko nor cryptocompare (is an iou for FLR - SPARK)
-    'SUNX',  # neither in coingecko nor cryptocompare
-    'SQUID',  # neither in coingecko nor cryptocompare
-    'XCNOLD',  # No info in the exchange about this asset
-    'USDTEARN1',  # neither in coingecko nor cryptocompare
-    'LOGT',  # lord of dragon but not in cc or coingecko
-    'OPT',
-    'SOV',
-    'WSTREETBABY',
-    'GEKE',
-    'BAM',
-    'LZM',
-    'TITTY',
-    'TEST',
-    'X',
-    'XTOKEN',
-    'SPACE',
-    'wstUSDT',  # not listed in any page yet
-    'PEPE2',
-    'JESUS',
-    'PC',
-    'AMC',
-    'BOTS',
-    'FUR',  # furball but not in cc/coingecko
-    'HARRY',
-    'RBE',
-    'BAD',
-    'BIG',
-    'L',
-    'XRP8',
-}
-
-UNSUPPORTED_BITTREX_ASSETS = {
-    # 4ART, As of 22/07/2020 no data found outside of Bittrex
-    '4ART',
-    # APIX, As of 19/12/2019 no data found outside of Bittrex
-    # https://medium.com/apisplatform/apix-trading-open-on-bittrex-global-61653fa346fa
-    'APIX',
-    # APM Coin. As of 16/11/2019 no data found outside of Bittrex for this token
-    # https://global.bittrex.com/Market/Index?MarketName=BTC-APM
-    'APM',
-    'ARTII',  # neither in coingecko nor cryptocompare
-    'BTR',  # neither in coingecko nor cryptocompare
-    'BST',  # No coingecko or cryptocompare yet. Beshare Token TODO: Review this one in a few days
-    'CADX',  # no cryptocompare/coingecko data TODO: Review this one
-    'CAST',  # castello but no cc/cryptocompare
-    'CBC',  # neither in coingecko nor cryptocompare
-    'CIND',  # neither in coingecko nor cryptocompare
-    'CLI',  # Couldn't find a reference to this asset
-    # Tether CNH. As of 30/09/2019 no data found outside of Bittrex for this token
-    # https://medium.com/bittrex/new-bittrex-international-listing-tether-cnh-cnht-c9ad966ac303
-    'CNHT',
-    'CWD',
-    'DECE',
-    'DAF',  # neither in coingecko nor cryptocompare
-    'DATA',  # Couldn't find what token this is
-    'MPC',  # neither in coingecko nor cryptocompare
-    # Foresting. As of 22/03/2019 no data found.
-    # Only exists in bittrex. Perhaps it will soon be added to other APIs.
-    # https://international.bittrex.com/Market/Index?MarketName=BTC-PTON
-    'PTON',
-    # VDX IEO. As of 16/05/2019 no data found.
-    # Only exists in bittrex. Perhaps it will soon be added to other APIs.
-    # https://international.bittrex.com/Market/Index?MarketName=BTC-VDX
-    'VDX',
-    # Origo. As of 02/06/2019 no data found outside of bittrex
-    # https://international.bittrex.com/Market/Index?MarketName=BTC-OGO
-    'OGO',
-    # OriginChain. As of 29/01/2021 no cryptocompare/coingecko data
-    # https://medium.com/bittrexglobal/new-listing-originchain-ogt-b119736dd3f6
-    'OGT',
-    # STPT. As of 06/06/2019 no data found outside of bittrex
-    # https://twitter.com/BittrexIntl/status/1136045052164227079
-    'STPT',
-    # PHNX. As of 07/06/2020 no data found outside of bittrex for PhoenixDAO
-    # https://www.coingecko.com/en/coins/phoenixdao
-    'PHNX',
-    # PROM. As of 28/06/2019 no data found outside of bittrex for Prometheus
-    # https://twitter.com/BittrexIntl/status/1144290718325858305
-    'PROM',
-    # URAC. As of 12/07/2019 no data found outside of bittrex for Uranus
-    # https://twitter.com/BittrexIntl/status/1149370485735591936
-    'URAC',
-    # BRZ. As of 16/06/2019 no data found outside of Bittrex for this token
-    # https://twitter.com/BittrexIntl/status/1150870819758907393
-    'BRZ',
-    'DRCM',  # neither in coingecko nor cryptocompare
-    'ETM',  # neither in coingecko nor cryptocompare
-    # HINT. As of 28/07/2019 no data found outside of Bittrex for this token
-    # https://twitter.com/BittrexIntl/status/1154445165257474051
-    'HINT',
-    'HRTS',  # no cc/cryptocompare data
-    # TUDA. As of 02/08/2019 no data found outside of Bittrex for this token
-    # https://mobile.twitter.com/BittrexIntl/status/1156974900986490880
-    'TUDA',
-    # TwelveShips. As of 23/08/2019 no data found outside of Bittrex for this token
-    # https://twitter.com/BittrexIntl/status/1164689364997353472
-    'TSHP',
-    # BlockTV. As of 29/11/2019 no data found outside of Bittrex for this token
-    # https://global.bittrex.com/Market/Index?MarketName=BTC-BLTV
-    'BLTV',
-    'BTD',  # bitdesk but no cc/coingecko
-    # Forkspot. As for 01/03/2020 no data found outside of Bittrex for this token
-    # https://global.bittrex.com/Market/Index?MarketName=BTC-FRSP
-    'FRSP',
-    'PIST',  # neither in coingecko nor cryptocompare
-    # Universal Protocol Token. As of 19/03/2020 no data found outside of Bittrex for this token.
-    # https://global.bittrex.com/Market/Index?MarketName=BTC-UPT
-    'UPT',
-    # Universal USD and EUR. As of 19/03/2020 no data found outside of Bittrex for this token.
-    # https://global.bittrex.com/Market/Index?MarketName=BTC-UPUSD
-    'UPEUR',
-    'UPUSD',
-    # Vanywhere. As of 19/03/2020 no data found outside of Bittrex for this token.
-    # https://global.bittrex.com/Market/Index?MarketName=BTC-VANY
-    'VANY',
-    # Ecochain. As of 22/07/2020 no data found outside of Bittrex for this token.
-    # All ECOC data refer to a different coin called EcoCoin
-    'ECOC',
-    'EDG',
-    'EXO',  # neither in coingecko nor cryptocompare
-    'EXVA',  # neither in coingecko nor cryptocompare
-    # As of 28/08/2020 the following assets don't have prices listed anywhere
-    'FME',
-    'FOL',  # neither in coingecko nor cryptocompare
-    'GET',  # couldn't find any reference
-    'INX',
-    'JASMY',  # neither in coingecko nor cryptocompare
-    'KBH',  # K black hole but not in coingecko/cc
-    'MFA',
-    'FCT2',  # neither in coingecko nor cryptocompare
-    'PAR',  # Couldn't find what asset is this
-    'UPXAU',  # neither in coingecko nor cryptocompare
-    'TEA',  # neither in coingecko nor cryptocompare
-    'TYB',  # neither in coingecko nor cryptocompare
-    'PANDO',  # neither in coingecko nor cryptocompare (own blockchain, released on 2020)
-    'SMBSWAP',  # neither in coingecko nor cryptocompare
-    'SML',  # neither in coingecko nor cryptocompare
-    'SQUID',  # neither in coingecko nor cryptocompare
-    'UPCO2',  # neither in coingecko nor cryptocompare
-    'VIL',  # neither in coingecko nor cryptocompare (VICDeal)
-    'WIHC',  # neither in coingecko nor cryptocompare
-    'WXBTC',  # neither in coingecko nor cryptocompare
-    'XBN',  # neither in coingecko nor cryptocompare
-    'XSILV',  # No information found about its relation with XGOLD
-    'ZILD',  # neither in coingecko nor cryptocompare
-    'ZK',  # couldn't find what asset is this
-    'GBIT',  # neither in coingecko nor cryptocompare
-    'MCCX',  # neither in coingecko nor cryptocompare
-    # bittrex tokenized stocks -- not sure how to handle yet
-    'AAPL',
-    'ABNB',
-    'ACB',
-    'AMD',
-    'AMC',
-    'AMZN',
-    'APHA',
-    'ARKK',
-    'BABA',
-    'BB',
-    'BILI',
-    'BITW',
-    'BNTX',
-    'BYND',
-    'FB',
-    'GDXJ',
-    'GME',
-    'GLD',
-    'GLXY',
-    'GOOGL',
-    'MRNA',
-    'MSTR',
-    'NFLX',
-    'NOK',
-    'NVDA',
-    'PENN',
-    'PFE',
-    'PYPL',
-    'SLV',  # iShares Silver Trust
-    'SPY',
-    'SQ',
-    'TSLA',
-    'TSM',
-    'TWTR',
-    'UBER',
-    'USO',
-    'ZM',
-    '1ECO',
-    'CWC',
-    'GIGX',
-    'GPX',
-    'IQO',
-    'CAIZ',
-    'SIRS',
-    'VOLTINU',
-    'TZBTC',
-    'DST',  # Daystarter but no cc/cryptocompare data
-    'AIN',
-    'CLXY',
-    'MPLC',
-    'PRMX',
-    'TCR',
-    'USDS',
-    'CRMC',
-    'GIF',
-}
-
-
-UNSUPPORTED_BINANCE_ASSETS = {
-    'ETF',  # ETF is a dead coin given to all ETH holders. Just ignore
-    # BTCB, USDSB, BGBP are not yet supported anywhere else
-    'BTCB',  # https://www.binance.com/en/support/articles/360029288972
-    'USDSB',  # https://www.binance.com/en/support/articles/360029522132
-    'BGBP',  # https://www.binance.com/en/support/articles/360030827252
-    'TUSDB',  # https://www.binance.com/en/support/articles/360032154071
-    '123',  # https://twitter.com/rotkiapp/status/1161977327078838272
-    '456',  # https://twitter.com/rotkiapp/status/1161977327078838272
-    '1INCHDOWN',  # no cryptocompare/coingecko data
-    '1INCHUP',  # no cryptocompare/coingecko data
-    'SXPDOWN',  # no cryptocompare/coingecko data
-    'SXPUP',  # no cryptocompare/coingecko data
-    'AAVEDOWN',  # no cryptocompare/coingecko data
-    'AAVEUP',  # no cryptocompare/coingecko data
-    'SUSHIDOWN',  # no cryptocompare/coingecko data
-    'SUSHIUP',  # no cryptocompare/coingecko data
-    'XLMDOWN',  # no cryptocompare/coingecko data
-    'XLMUP',  # no cryptocompare/coingecko data
-    'UAH',  # no cryptocompare/coingecko data
-    'BTTC',  # no cryptocompare/coingecko data
-    'USD4',  # no info available about this asset
-    'FLOKI8',  # no info available about this asset
-    'ARS',  # no info available about this asset
-}
-
-UNSUPPORTED_BITFINEX_ASSETS = {
-    'B21X',  # no cryptocompare/coingecko data
-    'GTX',  # no cryptocompare/coingecko data (GT, Gate.io token)
-    'IQX',  # no cryptocompare/coingecko data (EOS token)
-    'IDX',  # no cryptocompare/coingecko data
-    'CHEX',  # no cryptocompare/coingecko data (chintai)
-    'PLANETS',  # PlanetWatch (PLANETS) but has no cryptocompare/coingecko
-    'MCS',  # no cryptocompare/coingecko data yet
-    'EXO',  # https://blog.exordium.co/exo-security-token-to-be-listed-on-bitfinex-securities-ltd-24cb03dc8bb0 no cc/coingecko data  # noqa: E501
-    'BMN',  # no cryptocompare and coingecko doesn't update it
-    'LUXO',  # no cc/coingecko data
-}
-
-# https://api.kucoin.com/api/v1/currencies
-UNSUPPORTED_KUCOIN_ASSETS = {
-    'AAVE3L',  # no cryptocompare/coingecko data
-    'AAVE3S',  # no cryptocompare/coingecko data
-    'AI',  # no cryptocompare/coingecko data
-    'AVAX3L',  # no cryptocompare/coingecko data
-    'AVAX3S',  # no cryptocompare/coingecko data
-    'AXE',  # delisted
-    'BCH3L',  # no cryptocompare/coingecko data
-    'BCH3S',  # no cryptocompare/coingecko data
-    'BNB3L',  # no cryptocompare/coingecko data
-    'BNB3S',  # no cryptocompare/coingecko data
-    'BTC3L',  # no cryptocompare/coingecko data
-    'BTC3S',  # no cryptocompare/coingecko data
-    'BTCP',  # delisted
-    'CADH',  # no cryptocompare/coingecko data
-    'CBC',  # neither in coingecko nor cryptocompare
-    'CWAR',  # neither in coingecko nor cryptocompare
-    'DOGE3L',  # no cryptocompare/coingecko data
-    'DOGE3S',  # no cryptocompare/coingecko data
-    'DOT3L',  # no cryptocompare/coingecko data
-    'DOT3S',  # no cryptocompare/coingecko data
-    'EOS3L',  # no cryptocompare/coingecko data
-    'EOS3S',  # no cryptocompare/coingecko data
-    'EPRX',  # delisted and no cryptocompare/coingecko data
-    'ETH3L',  # no cryptocompare/coingecko data
-    'ETH3S',  # no cryptocompare/coingecko data
-    'ETF',  # delisted and no cryptocompare/coingecko data
-    'FTG',  # no cryptocompare/coingecko data
-    'GENS',  # Genesis. no cryptocompare/coingecko data
-    'GGC',  # delisted and no cryptocompare/coingecko data
-    'GMB',  # delisted
-    'GOD',  # delisted
-    'GZIL',  # delisted
-    'HOTCROSS',  # no cryptocompare/coingecko data
-    'KTS',  # delisted
-    'LINK3L',  # no cryptocompare/coingecko data
-    'LINK3S',  # no cryptocompare/coingecko data
-    'LITH',  # no cryptocompare/coingecko data
-    'LUNA3L',  # no cryptocompare/coingecko data
-    'LUNA3S',  # no cryptocompare/coingecko data
-    'LOL',  # delisted
-    'LSS',  # no cryptocompare/coingecko data
-    'LTC3L',  # no cryptocompare/coingecko data
-    'LTC3S',  # no cryptocompare/coingecko data
-    'MANA3L',  # no cryptocompare/coingecko data
-    'MANA3S',  # no cryptocompare/coingecko data
-    'MATIC3L',  # no cryptocompare/coingecko data
-    'MATIC3S',  # no cryptocompare/coingecko data
-    'MAP2',  # delisted
-    'MEM',  # meme.com, no cryptocompare/coingecko data
-    'NAKA',  # Nakamoto.games, no cryptocompare/coingecko data
-    'NEAR3L',  # no cryptocompare/coingecko data
-    'NEAR3S',  # no cryptocompare/coingecko data
-    'SAND3L',  # no cryptocompare/coingecko data
-    'SAND3S',  # no cryptocompare/coingecko data
-    'SATT',  # delisted
-    'SERO',  # delisted
-    'SHILL',  # The one in kucoin is not at coingecko/cc
-    'SOL3L',  # no cryptocompare/coingecko data
-    'SOL3S',  # no cryptocompare/coingecko data
-    'SOV',  # Couldn't find what assets is this one
-    'SPRK',  # delisted
-    'SWP',  # Couldn't find a list anouncement about this asset
-    'SUSHI3L',  # no cryptocompare/coingecko data
-    'SUSHI3S',  # no cryptocompare/coingecko data
-    'TCP',  # The Crypto Prophecies no cryptocompare/coingecko data
-    'TNC2',  # delisted and no cryptocompare/coingecko data
-    'TT',  # delisted
-    'VET3L',  # no cryptocompare/coingecko data
-    'VET3S',  # no cryptocompare/coingecko data
-    'VNX',  # delisted and no cryptocompare/coingecko data
-    'VOL',  # delisted
-    'ADA3S',  # no cryptocompare/coingecko data
-    'ADA3L',  # no cryptocompare/coingecko data
-    'FEAR',  # no cryptocompare/coingecko data
-    'DAPPX',  # no cryptocompare/coingecko data
-    'OOE',  # no cryptocompare/coingecko data
-    'ROAR',  # no cryptocompare/coingecko data *alphadex coin
-    'SPHRI',  # no cryptocompare/coingecko data SpheriumFinance
-    'MUSH',  # Couldn't find a listing post saying what asset is this one
-    'MAKI',  # Couldn't find information about this asset at kucoin. Seems like is not public yet
-    'PBX',  # no cryptocompare/coingecko data
-    'XNL',  # no cryptocompare/coingecko data
-    'XRP3L',  # no cryptocompare/coingecko data
-    'XRP3S',  # no cryptocompare/coingecko data
-    'UNI3L',  # no cryptocompare/coingecko data
-    'UNI3S',  # no cryptocompare/coingecko data
-    'ATOM3L',  # no cryptocompare/coingecko data
-    'ATOM3S',  # no cryptocompare/coingecko data
-    'FTM3L',  # no cryptocompare/coingecko data
-    'FTM3S',  # no cryptocompare/coingecko data
-    'AXS3L',  # no cryptocompare/coingecko data
-    'AXS3S',  # no cryptocompare/coingecko data
-    'GALAX3L',  # no cryptocompare/coingecko data
-    'GALAX3S',  # no cryptocompare/coingecko data
-    'KDON',  # no cryptocompare/coingecko data
-    'ELITEHERO',  # no cryptocompare/coingecko data
-    'FCD',  # freshcut diamon not in cc/coingecko yet
-    'XRACER',  # no cryptocompare/coingecko data
-    'APE3L',  # no cryptocompare/coingecko data
-    'APE3S',  # no cryptocompare/coingecko data
-    'GMT3L',  # no cryptocompare/coingecko data
-    'GMT3S',  # no cryptocompare/coingecko data
-    'JASMY3L',  # no cryptocompare/coingecko data
-    'JASMY3S',  # no cryptocompare/coingecko data
-    'SRBP',  # no cryptocompare/coingecko data
-    'RBP',  # no cryptocompare/coingecko data
-    'IDLENFT',  # no cryptocompare/coingecko data
-    'RBS',  # no cryptocompare/coingecko data
-    'HIMAYC',  # no cryptocompare/coingecko data
-    'PRMX',  # no cryptocompare/coingecko data
-    'ASTROBOY',  # no cc/coingecko data
-    'HIOD',  # no cc/coingecko data
-    'HIVALHALLA',  # no cc/coingecko data
-    'HIBIRDS',  # no cc/coingecko data
-    'ASTRA',  # no cc/coingecko data
-    'CLUB',  # no cc/coingecko data
-    'TEM',  # no cc/coingecko data
-    'SHIB2L',
-    'SHIB2S',
-    'APT2L',
-    'APT2S',
-    'OP2L',
-    'OP2S',
-    'BLUR2L',
-    'BLUR2S',
-    'CFX2L',
-    'CFX2S',
-    'AGIX2L',
-    'AGIX2S',
-    'GRT2L',
-    'GRT2S',
-    'HISEALS',  # no cc/coingecko data
-    'HIRENGA',
-    'HIGH',
-    'KING',
-    'HIUNDEAD',
-    'HIFRIENDS',
-    'PEPEUP',
-    'PEPEDOWN',
-    'ICPUP',
-    'ICPDOWN',
-    'CTSIUP',
-    'CTSIDOWN',
-    'SUI3L',
-    'SUI3S',
-    'ETCDOWN',
-    'ETCUP',
-    'INJUP',
-    'INJDOWN',
-    'LINAUP',
-    'LINADOWN',
-    'RNDRUP',
-    'RNDRDOWN',
-    'STXDOWN',
-    'STXUP',
-    'DYDXUP',
-    'DYDXDOWN',
-    'MASKUP',
-    'MASKDOWN',
-    'ARB3S',
-    'ARB3L',
-    'ID3L',
-    'ID3S',
-    'OPT',  # optimus token but no coingecko/cc
-    'AOS',  # no coingecko/cc
-    'KAGI',
-    'SXPUP',
-    'SXPDOWN',
-    'FLOKIUP',
-    'FLOKIDOWN',
-    'KAVAUP',
-    'KAVADOWN',
-    'ZILUP',
-    'LUNCDOWN',
-    'LUNCUP',
-    'WOOUP',
-    'WOODOWN',
-    'SUIA',
-    'ZILDOWN',
-    'LUNAUP',
-    'LUNADOWN',
-    'ARPAUP',
-    'ARPADOWN',
-    'ROSEUP',
-    'ROSEDOWN',
-    'FETUP',
-    'FETDOWN',
-    'OCEANUP',
-    'OCEANDOWN',
-    'ALGOUP',
-    'ALGODOWN',
-    'WLDUP',
-    'WLDDOWN',
-    'MKRDOWN',
-    'MKRUP',
-    'COMPDOWN',
-    'COMPUP',
-    'AIEPK',
-    'TSUGT',
-    'SEI',
-    'LAI',
-    'COMBO',
-    'CANDY',
-    'EGO',
-    'PEPE2',
-    'PERPUP',
-    'PERPDOWN',
-    'UNFIUP',
-    'UNFIDOWN',
-    'TRBUP',
-    'TRBDOWN',
-    'FRONTUP',
-    'FRONTDOWN',
-    'GLMRUP',
-    'GLMRDOWN',
-    'ZELIX',  # no cc/coingecko
-    'VRAUP',
-    'VRADOWN',
-    'STORJUP',
-    'STORJDOWN',
-    'LOOMUP',
-    'LOOMDOWN',
-    'OPUP',
-    'OPDOWN',
-    'SEIUP',
-    'SEIDOWN',
-    'JTOUP',
-    'JTODOWN',
-    'BAKEUP',
-    'BAKEDOWN',
-    'PYTHUP',
-    'PYTHDOWN',
-    'TIAUP',
-    'TIADOWN',
-}
-
-# https://api.iconomi.com/v1/assets marks delisted assets
-UNSUPPORTED_ICONOMI_ASSETS = {
-    'ICNGS',
-    'ETCPOLO',
-    'FTR',  # delisted
-    'TT',  # delisted
-}
-
-UNSUPPORTED_GEMINI_ASSETS = {
-    '2USD',  # no information about this asset
-    'AUSD',  # no information about this asset
-    'LFIL',  # no information about this asset
-    'LGBP',  # no information about this asset
-    'LSGD',  # no information about this asset
-    'LEUR',  # no information about this asset
-    'LHKD',  # no information about this asset
-    'LCAD',  # no information about this asset
-    'LAUD',  # no information about this asset
-    'SPEL',  # Spell moon (SPEL). No information about this token
-}
-
-UNSUPPORTED_OKX_ASSETS = {
-    'CORE',  # CORE(CORE) but APIs list cvault
-    'GALFT',  # not in cc or coingecko
-    'SOLO',  # no information about this listing
-    'EC',  # not in cc or coingecko
-    'GOAL',  # not in cc or coingecko
-    'CGL',  # not in cc or coingecko
-    'OPTIMUS',
-}
->>>>>>> a31ca6fb
 
 # Exchange symbols that are clearly for testing purposes. They appear in all
 # these places: supported currencies list, supported exchange pairs list and
