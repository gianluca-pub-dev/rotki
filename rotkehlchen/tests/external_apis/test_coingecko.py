--- conflicted
+++ resolved
@@ -54,11 +54,7 @@
         session_coingecko.asset_data(EvmToken('eip155:1/erc20:0x1844b21593262668B7248d0f57a220CaaBA46ab9').to_coingecko())  # PRL, a token without coingecko page  # noqa: E501
 
 
-<<<<<<< HEAD
-@pytest.mark.vcr(filter_query_parameters=['apikey'])
-=======
 @pytest.mark.vcr()
->>>>>>> 981497e1
 def test_coingecko_historical_price(session_coingecko):
     price = session_coingecko.query_historical_price(
         from_asset=A_ETH,
