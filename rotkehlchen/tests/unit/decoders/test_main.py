--- conflicted
+++ resolved
@@ -3,14 +3,9 @@
 from rotkehlchen.accounting.structures.balance import Balance
 from rotkehlchen.accounting.structures.base import HistoryBaseEntry
 from rotkehlchen.accounting.structures.types import HistoryEventSubType, HistoryEventType
-<<<<<<< HEAD
+from rotkehlchen.chain.ethereum.constants import CPT_KRAKEN
 from rotkehlchen.chain.evm.structures import EvmTxReceipt, EvmTxReceiptLog
 from rotkehlchen.chain.evm.types import string_to_evm_address
-=======
-from rotkehlchen.chain.ethereum.constants import CPT_KRAKEN
-from rotkehlchen.chain.ethereum.structures import EthereumTxReceipt, EthereumTxReceiptLog
-from rotkehlchen.chain.ethereum.types import string_to_evm_address
->>>>>>> 2cbda597
 from rotkehlchen.constants.assets import A_ETH, A_USDT
 from rotkehlchen.constants.misc import ZERO
 from rotkehlchen.db.evmtx import DBEvmTx
@@ -252,7 +247,7 @@
 def test_eth_transfer(
         database,
         ethereum_accounts,
-        evm_transaction_decoder,
+        ethereum_transaction_decoder,
 ):
     """
     Data taken from
@@ -263,6 +258,7 @@
     to_address = ethereum_accounts[1]
     transaction = EvmTransaction(
         tx_hash=evmhash,
+        chain_id=ChainID.ETHEREUM,
         timestamp=0,
         block_number=0,
         from_address=from_address,
@@ -274,17 +270,18 @@
         input_data=b'',
         nonce=0,
     )
-    receipt = EthereumTxReceipt(
-        tx_hash=evmhash,
+    receipt = EvmTxReceipt(
+        tx_hash=evmhash,
+        chain_id=ChainID.ETHEREUM,
         contract_address=None,
         status=True,
         type=0,
         logs=[],
     )
-    dbethtx = DBEthTx(database)
+    dbevmtx = DBEvmTx(database)
     with database.user_write() as cursor:
-        dbethtx.add_ethereum_transactions(cursor, [transaction], relevant_address=None)
-        events = evm_transaction_decoder.decode_transaction(
+        dbevmtx.add_evm_transactions(cursor, [transaction], relevant_address=None)
+        events = ethereum_transaction_decoder.decode_transaction(
             write_cursor=cursor,
             transaction=transaction,
             tx_receipt=receipt,
@@ -327,7 +324,7 @@
 def test_eth_spend(
         database,
         ethereum_accounts,
-        evm_transaction_decoder,
+        ethereum_transaction_decoder,
 ):
     """
     Data taken from
@@ -338,6 +335,7 @@
     to_address = string_to_evm_address('0x38C3f1Ab36BdCa29133d8AF7A19811D10B6CA3FC')
     transaction = EvmTransaction(
         tx_hash=evmhash,
+        chain_id=ChainID.ETHEREUM,
         timestamp=0,
         block_number=0,
         from_address=from_address,
@@ -349,17 +347,18 @@
         input_data=b'',
         nonce=0,
     )
-    receipt = EthereumTxReceipt(
-        tx_hash=evmhash,
+    receipt = EvmTxReceipt(
+        tx_hash=evmhash,
+        chain_id=ChainID.ETHEREUM,
         contract_address=None,
         status=True,
         type=0,
         logs=[],
     )
-    dbethtx = DBEthTx(database)
+    dbevmtx = DBEvmTx(database)
     with database.user_write() as cursor:
-        dbethtx.add_ethereum_transactions(cursor, [transaction], relevant_address=None)
-        events = evm_transaction_decoder.decode_transaction(
+        dbevmtx.add_evm_transactions(cursor, [transaction], relevant_address=None)
+        events = ethereum_transaction_decoder.decode_transaction(
             write_cursor=cursor,
             transaction=transaction,
             tx_receipt=receipt,
@@ -402,7 +401,7 @@
 def test_eth_deposit(
         database,
         ethereum_accounts,
-        evm_transaction_decoder,
+        ethereum_transaction_decoder,
 ):
     """
     Data taken from
@@ -413,6 +412,7 @@
     to_address = '0xAe2D4617c862309A3d75A0fFB358c7a5009c673F'  # Kraken 10
     transaction = EvmTransaction(
         tx_hash=evmhash,
+        chain_id=ChainID.ETHEREUM,
         timestamp=0,
         block_number=0,
         from_address=from_address,
@@ -424,17 +424,18 @@
         input_data=b'',
         nonce=0,
     )
-    receipt = EthereumTxReceipt(
-        tx_hash=evmhash,
+    receipt = EvmTxReceipt(
+        tx_hash=evmhash,
+        chain_id=ChainID.ETHEREUM,
         contract_address=None,
         status=True,
         type=0,
         logs=[],
     )
-    dbethtx = DBEthTx(database)
+    dbevmtx = DBEvmTx(database)
     with database.user_write() as cursor:
-        dbethtx.add_ethereum_transactions(cursor, [transaction], relevant_address=None)
-        events = evm_transaction_decoder.decode_transaction(
+        dbevmtx.add_evm_transactions(cursor, [transaction], relevant_address=None)
+        events = ethereum_transaction_decoder.decode_transaction(
             write_cursor=cursor,
             transaction=transaction,
             tx_receipt=receipt,
